/*
 * QEMU RISC-V CPU
 *
 * Copyright (c) 2016-2017 Sagar Karandikar, sagark@eecs.berkeley.edu
 * Copyright (c) 2017-2018 SiFive, Inc.
 *
 * This program is free software; you can redistribute it and/or modify it
 * under the terms and conditions of the GNU General Public License,
 * version 2 or later, as published by the Free Software Foundation.
 *
 * This program is distributed in the hope it will be useful, but WITHOUT
 * ANY WARRANTY; without even the implied warranty of MERCHANTABILITY or
 * FITNESS FOR A PARTICULAR PURPOSE.  See the GNU General Public License for
 * more details.
 *
 * You should have received a copy of the GNU General Public License along with
 * this program.  If not, see <http://www.gnu.org/licenses/>.
 */

#include "qemu/osdep.h"
#include "qemu/qemu-print.h"
#include "qemu/ctype.h"
#include "qemu/log.h"
#include "cpu.h"
#include "pmu.h"
#include "internals.h"
#include "time_helper.h"
#include "exec/exec-all.h"
#include "qapi/error.h"
#include "qemu/error-report.h"
#include "hw/qdev-properties.h"
#include "migration/vmstate.h"
#include "fpu/softfloat-helpers.h"
#include "sysemu/kvm.h"
#include "kvm_riscv.h"

/* RISC-V CPU definitions */

#define RISCV_CPU_MARCHID   ((QEMU_VERSION_MAJOR << 16) | \
                             (QEMU_VERSION_MINOR << 8)  | \
                             (QEMU_VERSION_MICRO))
#define RISCV_CPU_MIMPID    RISCV_CPU_MARCHID

static const char riscv_single_letter_exts[] = "IEMAFDQCPVH";

struct isa_ext_data {
    const char *name;
    bool multi_letter;
    int min_version;
    int ext_enable_offset;
};

#define ISA_EXT_DATA_ENTRY(_name, _m_letter, _min_ver, _prop) \
{#_name, _m_letter, _min_ver, offsetof(struct RISCVCPUConfig, _prop)}

/**
 * Here are the ordering rules of extension naming defined by RISC-V
 * specification :
 * 1. All extensions should be separated from other multi-letter extensions
 *    by an underscore.
 * 2. The first letter following the 'Z' conventionally indicates the most
 *    closely related alphabetical extension category, IMAFDQLCBKJTPVH.
 *    If multiple 'Z' extensions are named, they should be ordered first
 *    by category, then alphabetically within a category.
 * 3. Standard supervisor-level extensions (starts with 'S') should be
 *    listed after standard unprivileged extensions.  If multiple
 *    supervisor-level extensions are listed, they should be ordered
 *    alphabetically.
 * 4. Non-standard extensions (starts with 'X') must be listed after all
 *    standard extensions. They must be separated from other multi-letter
 *    extensions by an underscore.
 */
static const struct isa_ext_data isa_edata_arr[] = {
    ISA_EXT_DATA_ENTRY(h, false, PRIV_VERSION_1_12_0, ext_h),
    ISA_EXT_DATA_ENTRY(v, false, PRIV_VERSION_1_12_0, ext_v),
    ISA_EXT_DATA_ENTRY(zicsr, true, PRIV_VERSION_1_10_0, ext_icsr),
    ISA_EXT_DATA_ENTRY(zifencei, true, PRIV_VERSION_1_10_0, ext_ifencei),
    ISA_EXT_DATA_ENTRY(zihintpause, true, PRIV_VERSION_1_10_0, ext_zihintpause),
    ISA_EXT_DATA_ENTRY(zfh, true, PRIV_VERSION_1_12_0, ext_zfh),
    ISA_EXT_DATA_ENTRY(zfhmin, true, PRIV_VERSION_1_12_0, ext_zfhmin),
    ISA_EXT_DATA_ENTRY(zfinx, true, PRIV_VERSION_1_12_0, ext_zfinx),
    ISA_EXT_DATA_ENTRY(zdinx, true, PRIV_VERSION_1_12_0, ext_zdinx),
    ISA_EXT_DATA_ENTRY(zba, true, PRIV_VERSION_1_12_0, ext_zba),
    ISA_EXT_DATA_ENTRY(zbb, true, PRIV_VERSION_1_12_0, ext_zbb),
    ISA_EXT_DATA_ENTRY(zbc, true, PRIV_VERSION_1_12_0, ext_zbc),
    ISA_EXT_DATA_ENTRY(zbkb, true, PRIV_VERSION_1_12_0, ext_zbkb),
    ISA_EXT_DATA_ENTRY(zbkc, true, PRIV_VERSION_1_12_0, ext_zbkc),
    ISA_EXT_DATA_ENTRY(zbkx, true, PRIV_VERSION_1_12_0, ext_zbkx),
    ISA_EXT_DATA_ENTRY(zbs, true, PRIV_VERSION_1_12_0, ext_zbs),
    ISA_EXT_DATA_ENTRY(zk, true, PRIV_VERSION_1_12_0, ext_zk),
    ISA_EXT_DATA_ENTRY(zkn, true, PRIV_VERSION_1_12_0, ext_zkn),
    ISA_EXT_DATA_ENTRY(zknd, true, PRIV_VERSION_1_12_0, ext_zknd),
    ISA_EXT_DATA_ENTRY(zkne, true, PRIV_VERSION_1_12_0, ext_zkne),
    ISA_EXT_DATA_ENTRY(zknh, true, PRIV_VERSION_1_12_0, ext_zknh),
    ISA_EXT_DATA_ENTRY(zkr, true, PRIV_VERSION_1_12_0, ext_zkr),
    ISA_EXT_DATA_ENTRY(zks, true, PRIV_VERSION_1_12_0, ext_zks),
    ISA_EXT_DATA_ENTRY(zksed, true, PRIV_VERSION_1_12_0, ext_zksed),
    ISA_EXT_DATA_ENTRY(zksh, true, PRIV_VERSION_1_12_0, ext_zksh),
    ISA_EXT_DATA_ENTRY(zkt, true, PRIV_VERSION_1_12_0, ext_zkt),
    ISA_EXT_DATA_ENTRY(zve32f, true, PRIV_VERSION_1_12_0, ext_zve32f),
    ISA_EXT_DATA_ENTRY(zve64f, true, PRIV_VERSION_1_12_0, ext_zve64f),
    ISA_EXT_DATA_ENTRY(zhinx, true, PRIV_VERSION_1_12_0, ext_zhinx),
    ISA_EXT_DATA_ENTRY(zhinxmin, true, PRIV_VERSION_1_12_0, ext_zhinxmin),
    ISA_EXT_DATA_ENTRY(smaia, true, PRIV_VERSION_1_12_0, ext_smaia),
    ISA_EXT_DATA_ENTRY(ssaia, true, PRIV_VERSION_1_12_0, ext_ssaia),
    ISA_EXT_DATA_ENTRY(sscofpmf, true, PRIV_VERSION_1_12_0, ext_sscofpmf),
    ISA_EXT_DATA_ENTRY(sstc, true, PRIV_VERSION_1_12_0, ext_sstc),
    ISA_EXT_DATA_ENTRY(svinval, true, PRIV_VERSION_1_12_0, ext_svinval),
    ISA_EXT_DATA_ENTRY(svnapot, true, PRIV_VERSION_1_12_0, ext_svnapot),
    ISA_EXT_DATA_ENTRY(svpbmt, true, PRIV_VERSION_1_12_0, ext_svpbmt),
    ISA_EXT_DATA_ENTRY(xventanacondops, true, PRIV_VERSION_1_12_0, ext_XVentanaCondOps),
};

static bool isa_ext_is_enabled(RISCVCPU *cpu,
                               const struct isa_ext_data *edata)
{
    bool *ext_enabled = (void *)&cpu->cfg + edata->ext_enable_offset;

    return *ext_enabled;
}

static void isa_ext_update_enabled(RISCVCPU *cpu,
                                   const struct isa_ext_data *edata, bool en)
{
    bool *ext_enabled = (void *)&cpu->cfg + edata->ext_enable_offset;

    *ext_enabled = en;
}

const char * const riscv_int_regnames[] = {
  "x0/zero", "x1/ra",  "x2/sp",  "x3/gp",  "x4/tp",  "x5/t0",   "x6/t1",
  "x7/t2",   "x8/s0",  "x9/s1",  "x10/a0", "x11/a1", "x12/a2",  "x13/a3",
  "x14/a4",  "x15/a5", "x16/a6", "x17/a7", "x18/s2", "x19/s3",  "x20/s4",
  "x21/s5",  "x22/s6", "x23/s7", "x24/s8", "x25/s9", "x26/s10", "x27/s11",
  "x28/t3",  "x29/t4", "x30/t5", "x31/t6"
};

const char * const riscv_int_regnamesh[] = {
  "x0h/zeroh", "x1h/rah",  "x2h/sph",   "x3h/gph",   "x4h/tph",  "x5h/t0h",
  "x6h/t1h",   "x7h/t2h",  "x8h/s0h",   "x9h/s1h",   "x10h/a0h", "x11h/a1h",
  "x12h/a2h",  "x13h/a3h", "x14h/a4h",  "x15h/a5h",  "x16h/a6h", "x17h/a7h",
  "x18h/s2h",  "x19h/s3h", "x20h/s4h",  "x21h/s5h",  "x22h/s6h", "x23h/s7h",
  "x24h/s8h",  "x25h/s9h", "x26h/s10h", "x27h/s11h", "x28h/t3h", "x29h/t4h",
  "x30h/t5h",  "x31h/t6h"
};

const char * const riscv_fpr_regnames[] = {
  "f0/ft0",   "f1/ft1",  "f2/ft2",   "f3/ft3",   "f4/ft4",  "f5/ft5",
  "f6/ft6",   "f7/ft7",  "f8/fs0",   "f9/fs1",   "f10/fa0", "f11/fa1",
  "f12/fa2",  "f13/fa3", "f14/fa4",  "f15/fa5",  "f16/fa6", "f17/fa7",
  "f18/fs2",  "f19/fs3", "f20/fs4",  "f21/fs5",  "f22/fs6", "f23/fs7",
  "f24/fs8",  "f25/fs9", "f26/fs10", "f27/fs11", "f28/ft8", "f29/ft9",
  "f30/ft10", "f31/ft11"
};

static const char * const riscv_excp_names[] = {
    "misaligned_fetch",
    "fault_fetch",
    "illegal_instruction",
    "breakpoint",
    "misaligned_load",
    "fault_load",
    "misaligned_store",
    "fault_store",
    "user_ecall",
    "supervisor_ecall",
    "hypervisor_ecall",
    "machine_ecall",
    "exec_page_fault",
    "load_page_fault",
    "reserved",
    "store_page_fault",
    "reserved",
    "reserved",
    "reserved",
    "reserved",
    "guest_exec_page_fault",
    "guest_load_page_fault",
    "reserved",
    "guest_store_page_fault",
};

static const char * const riscv_intr_names[] = {
    "u_software",
    "s_software",
    "vs_software",
    "m_software",
    "u_timer",
    "s_timer",
    "vs_timer",
    "m_timer",
    "u_external",
    "s_external",
    "vs_external",
    "m_external",
    "reserved",
    "reserved",
    "reserved",
    "reserved"
};

static void register_cpu_props(DeviceState *dev);

const char *riscv_cpu_get_trap_name(target_ulong cause, bool async)
{
    if (async) {
        return (cause < ARRAY_SIZE(riscv_intr_names)) ?
               riscv_intr_names[cause] : "(unknown)";
    } else {
        return (cause < ARRAY_SIZE(riscv_excp_names)) ?
               riscv_excp_names[cause] : "(unknown)";
    }
}

static void set_misa(CPURISCVState *env, RISCVMXL mxl, uint32_t ext)
{
    env->misa_mxl_max = env->misa_mxl = mxl;
    env->misa_ext_mask = env->misa_ext = ext;
}

static void set_priv_version(CPURISCVState *env, int priv_ver)
{
    env->priv_ver = priv_ver;
}

static void set_vext_version(CPURISCVState *env, int vext_ver)
{
    env->vext_ver = vext_ver;
}

static void riscv_any_cpu_init(Object *obj)
{
    CPURISCVState *env = &RISCV_CPU(obj)->env;
#if defined(TARGET_RISCV32)
    set_misa(env, MXL_RV32, RVI | RVM | RVA | RVF | RVD | RVC | RVU);
#elif defined(TARGET_RISCV64)
    set_misa(env, MXL_RV64, RVI | RVM | RVA | RVF | RVD | RVC | RVU);
#endif
    set_priv_version(env, PRIV_VERSION_1_12_0);
    register_cpu_props(DEVICE(obj));
}

#if defined(TARGET_RISCV64)
static void rv64_base_cpu_init(Object *obj)
{
    CPURISCVState *env = &RISCV_CPU(obj)->env;
    /* We set this in the realise function */
    set_misa(env, MXL_RV64, 0);
    register_cpu_props(DEVICE(obj));
    /* Set latest version of privileged specification */
    set_priv_version(env, PRIV_VERSION_1_12_0);
}

static void rv64_rivos_sentinel_cpu_init(Object *obj)
{
    RISCVCPU *cpu = RISCV_CPU(obj);
    CPURISCVState *env = &cpu->env;
    set_misa(env, MXL_RV64, RVI | RVM | RVA | RVF | RVD | RVC | RVV |
                            RVH | RVS | RVU);

    /* Continue supporting command-line CPU customization for now */
    register_cpu_props(DEVICE(obj));

    set_priv_version(env, PRIV_VERSION_1_12_0);
    set_vext_version(env, VEXT_VERSION_1_00_0);

    cpu->cfg.vlen = 256;
    cpu->cfg.elen = 64;
    cpu->cfg.pa_mask = (1ULL << 46) - 1;
    cpu->cfg.rcode_ram_mask = ~((1ULL << 21) - 1);
    cpu->cfg.pmp = false;
    cpu->cfg.satp_mode_sz = 2;
    cpu->cfg.satp_mode = g_new0(char*, cpu->cfg.satp_mode_sz);
    cpu->cfg.satp_mode[0] = g_strdup("mbare");
    cpu->cfg.satp_mode[1] = g_strdup("sv48");
}

static void rv64_sifive_u_cpu_init(Object *obj)
{
    CPURISCVState *env = &RISCV_CPU(obj)->env;
    set_misa(env, MXL_RV64, RVI | RVM | RVA | RVF | RVD | RVC | RVS | RVU);
    set_priv_version(env, PRIV_VERSION_1_10_0);
}

static void rv64_sifive_e_cpu_init(Object *obj)
{
    CPURISCVState *env = &RISCV_CPU(obj)->env;
    RISCVCPU *cpu = RISCV_CPU(obj);

    set_misa(env, MXL_RV64, RVI | RVM | RVA | RVC | RVU);
    set_priv_version(env, PRIV_VERSION_1_10_0);
    cpu->cfg.mmu = false;
}

static void rv128_base_cpu_init(Object *obj)
{
    if (qemu_tcg_mttcg_enabled()) {
        /* Missing 128-bit aligned atomics */
        error_report("128-bit RISC-V currently does not work with Multi "
                     "Threaded TCG. Please use: -accel tcg,thread=single");
        exit(EXIT_FAILURE);
    }
    CPURISCVState *env = &RISCV_CPU(obj)->env;
    /* We set this in the realise function */
    set_misa(env, MXL_RV128, 0);
    register_cpu_props(DEVICE(obj));
    /* Set latest version of privileged specification */
    set_priv_version(env, PRIV_VERSION_1_12_0);
}
#else
static void rv32_base_cpu_init(Object *obj)
{
    CPURISCVState *env = &RISCV_CPU(obj)->env;
    /* We set this in the realise function */
    set_misa(env, MXL_RV32, 0);
    register_cpu_props(DEVICE(obj));
    /* Set latest version of privileged specification */
    set_priv_version(env, PRIV_VERSION_1_12_0);
}

static void rv32_sifive_u_cpu_init(Object *obj)
{
    CPURISCVState *env = &RISCV_CPU(obj)->env;
    set_misa(env, MXL_RV32, RVI | RVM | RVA | RVF | RVD | RVC | RVS | RVU);
    set_priv_version(env, PRIV_VERSION_1_10_0);
}

static void rv32_sifive_e_cpu_init(Object *obj)
{
    CPURISCVState *env = &RISCV_CPU(obj)->env;
    RISCVCPU *cpu = RISCV_CPU(obj);

    set_misa(env, MXL_RV32, RVI | RVM | RVA | RVC | RVU);
    set_priv_version(env, PRIV_VERSION_1_10_0);
    cpu->cfg.mmu = false;
}

static void rv32_ibex_cpu_init(Object *obj)
{
    CPURISCVState *env = &RISCV_CPU(obj)->env;
    RISCVCPU *cpu = RISCV_CPU(obj);

    set_misa(env, MXL_RV32, RVI | RVM | RVC | RVU);
    set_priv_version(env, PRIV_VERSION_1_11_0);
    cpu->cfg.mmu = false;
    cpu->cfg.epmp = true;
}

static void rv32_imafcu_nommu_cpu_init(Object *obj)
{
    CPURISCVState *env = &RISCV_CPU(obj)->env;
    RISCVCPU *cpu = RISCV_CPU(obj);

    set_misa(env, MXL_RV32, RVI | RVM | RVA | RVF | RVC | RVU);
    set_priv_version(env, PRIV_VERSION_1_10_0);
    cpu->cfg.mmu = false;
}
#endif

#if defined(CONFIG_KVM)
static void riscv_host_cpu_init(Object *obj)
{
    CPURISCVState *env = &RISCV_CPU(obj)->env;
#if defined(TARGET_RISCV32)
    set_misa(env, MXL_RV32, 0);
#elif defined(TARGET_RISCV64)
    set_misa(env, MXL_RV64, 0);
#endif
    register_cpu_props(DEVICE(obj));
}
#endif

static ObjectClass *riscv_cpu_class_by_name(const char *cpu_model)
{
    ObjectClass *oc;
    char *typename;
    char **cpuname;

    cpuname = g_strsplit(cpu_model, ",", 1);
    typename = g_strdup_printf(RISCV_CPU_TYPE_NAME("%s"), cpuname[0]);
    oc = object_class_by_name(typename);
    g_strfreev(cpuname);
    g_free(typename);
    if (!oc || !object_class_dynamic_cast(oc, TYPE_RISCV_CPU) ||
        object_class_is_abstract(oc)) {
        return NULL;
    }
    return oc;
}

static void riscv_cpu_dump_state(CPUState *cs, FILE *f, int flags)
{
    RISCVCPU *cpu = RISCV_CPU(cs);
    CPURISCVState *env = &cpu->env;
    int i;

#if !defined(CONFIG_USER_ONLY)
    if (riscv_has_ext(env, RVH)) {
        qemu_fprintf(f, " %s %d\n", "V      =  ", riscv_cpu_virt_enabled(env));
    }
#endif
    qemu_fprintf(f, " %s " TARGET_FMT_lx "\n", "pc      ", env->pc);
#ifndef CONFIG_USER_ONLY
    {
        static const int dump_csrs[] = {
            CSR_MHARTID,
            CSR_MSTATUS,
            CSR_MSTATUSH,
            CSR_HSTATUS,
            CSR_VSSTATUS,
            CSR_MIP,
            CSR_MIE,
            CSR_MIDELEG,
            CSR_HIDELEG,
            CSR_MEDELEG,
            CSR_HEDELEG,
            CSR_MTVEC,
            CSR_STVEC,
            CSR_VSTVEC,
            CSR_MEPC,
            CSR_SEPC,
            CSR_VSEPC,
            CSR_MCAUSE,
            CSR_SCAUSE,
            CSR_VSCAUSE,
            CSR_MTVAL,
            CSR_STVAL,
            CSR_HTVAL,
            CSR_MTVAL2,
            CSR_MSCRATCH,
            CSR_SSCRATCH,
            CSR_SATP,
            CSR_MMTE,
            CSR_UPMBASE,
            CSR_UPMMASK,
            CSR_SPMBASE,
            CSR_SPMMASK,
            CSR_MPMBASE,
            CSR_MPMMASK,
        };

        for (int i = 0; i < ARRAY_SIZE(dump_csrs); ++i) {
            int csrno = dump_csrs[i];
            target_ulong val = 0;
            RISCVException res = riscv_csrrw_debug(env, csrno, &val, 0, 0);

            /*
             * Rely on the smode, hmode, etc, predicates within csr.c
             * to do the filtering of the registers that are present.
             */
            if (res == RISCV_EXCP_NONE) {
                qemu_fprintf(f, " %-8s " TARGET_FMT_lx "\n",
                             csr_ops[csrno].name, val);
            }
        }
    }
#endif

    for (i = 0; i < 32; i++) {
        qemu_fprintf(f, " %-8s " TARGET_FMT_lx,
                     riscv_int_regnames[i], env->gpr[i]);
        if ((i & 3) == 3) {
            qemu_fprintf(f, "\n");
        }
    }
    if (flags & CPU_DUMP_FPU) {
        for (i = 0; i < 32; i++) {
            qemu_fprintf(f, " %-8s %016" PRIx64,
                         riscv_fpr_regnames[i], env->fpr[i]);
            if ((i & 3) == 3) {
                qemu_fprintf(f, "\n");
            }
        }
    }
}

static void riscv_cpu_set_pc(CPUState *cs, vaddr value)
{
    RISCVCPU *cpu = RISCV_CPU(cs);
    CPURISCVState *env = &cpu->env;

    if (env->xl == MXL_RV32) {
        env->pc = (int32_t)value;
    } else {
        env->pc = value;
    }
}

static vaddr riscv_cpu_get_pc(CPUState *cs)
{
    RISCVCPU *cpu = RISCV_CPU(cs);
    CPURISCVState *env = &cpu->env;

    /* Match cpu_get_tb_cpu_state. */
    if (env->xl == MXL_RV32) {
        return env->pc & UINT32_MAX;
    }
    return env->pc;
}

static void riscv_cpu_synchronize_from_tb(CPUState *cs,
                                          const TranslationBlock *tb)
{
    RISCVCPU *cpu = RISCV_CPU(cs);
    CPURISCVState *env = &cpu->env;
    RISCVMXL xl = FIELD_EX32(tb->flags, TB_FLAGS, XL);

    if (xl == MXL_RV32) {
        env->pc = (int32_t)tb_pc(tb);
    } else {
        env->pc = tb_pc(tb);
    }
}

static bool riscv_cpu_has_work(CPUState *cs)
{
#ifndef CONFIG_USER_ONLY
    RISCVCPU *cpu = RISCV_CPU(cs);
    CPURISCVState *env = &cpu->env;
    /*
     * Definition of the WFI instruction requires it to ignore the privilege
     * mode and delegation registers, but respect individual enables
     */
    return riscv_cpu_all_pending(env) != 0;
#else
    return true;
#endif
}

static void riscv_restore_state_to_opc(CPUState *cs,
                                       const TranslationBlock *tb,
                                       const uint64_t *data)
{
    RISCVCPU *cpu = RISCV_CPU(cs);
    CPURISCVState *env = &cpu->env;
    RISCVMXL xl = FIELD_EX32(tb->flags, TB_FLAGS, XL);

    if (xl == MXL_RV32) {
        env->pc = (int32_t)data[0];
    } else {
        env->pc = data[0];
    }
    env->bins = data[1];
}

static void riscv_cpu_reset(DeviceState *dev)
{
#ifndef CONFIG_USER_ONLY
    uint8_t iprio;
    int i, irq, rdzero;
#endif
    CPUState *cs = CPU(dev);
    RISCVCPU *cpu = RISCV_CPU(cs);
    RISCVCPUClass *mcc = RISCV_CPU_GET_CLASS(cpu);
    CPURISCVState *env = &cpu->env;

    mcc->parent_reset(dev);
#ifndef CONFIG_USER_ONLY
    env->misa_mxl = env->misa_mxl_max;
    env->priv = PRV_M;
    env->mstatus &= ~(MSTATUS_MIE | MSTATUS_MPRV);
    if (env->misa_mxl > MXL_RV32) {
        /*
         * The reset status of SXL/UXL is undefined, but mstatus is WARL
         * and we must ensure that the value after init is valid for read.
         */
        env->mstatus = set_field(env->mstatus, MSTATUS64_SXL, env->misa_mxl);
        env->mstatus = set_field(env->mstatus, MSTATUS64_UXL, env->misa_mxl);
        if (riscv_has_ext(env, RVH)) {
            env->vsstatus = set_field(env->vsstatus,
                                      MSTATUS64_SXL, env->misa_mxl);
            env->vsstatus = set_field(env->vsstatus,
                                      MSTATUS64_UXL, env->misa_mxl);
            env->mstatus_hs = set_field(env->mstatus_hs,
                                        MSTATUS64_SXL, env->misa_mxl);
            env->mstatus_hs = set_field(env->mstatus_hs,
                                        MSTATUS64_UXL, env->misa_mxl);
        }
    }
    env->mcause = 0;
    env->miclaim = MIP_SGEIP;
    env->pc = env->resetvec;
    env->bins = 0;
    env->two_stage_lookup = false;

    /* Initialized default priorities of local interrupts. */
    for (i = 0; i < ARRAY_SIZE(env->miprio); i++) {
        iprio = riscv_cpu_default_priority(i);
        env->miprio[i] = (i == IRQ_M_EXT) ? 0 : iprio;
        env->siprio[i] = (i == IRQ_S_EXT) ? 0 : iprio;
        env->hviprio[i] = 0;
    }
    i = 0;
    while (!riscv_cpu_hviprio_index2irq(i, &irq, &rdzero)) {
        if (!rdzero) {
            env->hviprio[irq] = env->miprio[irq];
        }
        i++;
    }
    /* mmte is supposed to have pm.current hardwired to 1 */
    env->mmte |= (PM_EXT_INITIAL | MMTE_M_PM_CURRENT);

    if (riscv_feature(env, RISCV_FEATURE_RCODE)) {
        /* A CPU with R-code resets with inRcode asserted */
        riscv_cpu_set_rcode_enabled(env, true);
        env->rcode_irange = env->resetvec;
    }
#endif
    env->xl = riscv_cpu_mxl(env);
    riscv_cpu_update_mask(env);
    cs->exception_index = RISCV_EXCP_NONE;
    env->load_res = -1;
    set_default_nan_mode(1, &env->fp_status);

#ifndef CONFIG_USER_ONLY
    if (riscv_feature(env, RISCV_FEATURE_DEBUG)) {
        riscv_trigger_init(env);
    }

    if (kvm_enabled()) {
        kvm_riscv_reset_vcpu(cpu);
    }
#endif
}

static void riscv_cpu_disas_set_info(CPUState *s, disassemble_info *info)
{
    RISCVCPU *cpu = RISCV_CPU(s);

    switch (riscv_cpu_mxl(&cpu->env)) {
    case MXL_RV32:
        info->print_insn = print_insn_riscv32;
        break;
    case MXL_RV64:
        info->print_insn = print_insn_riscv64;
        break;
    case MXL_RV128:
        info->print_insn = print_insn_riscv128;
        break;
    default:
        g_assert_not_reached();
    }
}

static void riscv_cpu_realize(DeviceState *dev, Error **errp)
{
    CPUState *cs = CPU(dev);
    RISCVCPU *cpu = RISCV_CPU(dev);
    CPURISCVState *env = &cpu->env;
    RISCVCPUClass *mcc = RISCV_CPU_GET_CLASS(dev);
    CPUClass *cc = CPU_CLASS(mcc);
    int i, priv_version = -1;
    Error *local_err = NULL;

    cpu_exec_realizefn(cs, &local_err);
    if (local_err != NULL) {
        error_propagate(errp, local_err);
        return;
    }

    if (cpu->cfg.priv_spec) {
        if (!g_strcmp0(cpu->cfg.priv_spec, "v1.12.0")) {
            priv_version = PRIV_VERSION_1_12_0;
        } else if (!g_strcmp0(cpu->cfg.priv_spec, "v1.11.0")) {
            priv_version = PRIV_VERSION_1_11_0;
        } else if (!g_strcmp0(cpu->cfg.priv_spec, "v1.10.0")) {
            priv_version = PRIV_VERSION_1_10_0;
        } else {
            error_setg(errp,
                       "Unsupported privilege spec version '%s'",
                       cpu->cfg.priv_spec);
            return;
        }
    }

    if (priv_version >= PRIV_VERSION_1_10_0) {
        set_priv_version(env, priv_version);
    }

    /* Force disable extensions if priv spec version does not match */
    for (i = 0; i < ARRAY_SIZE(isa_edata_arr); i++) {
        if (isa_ext_is_enabled(cpu, &isa_edata_arr[i]) &&
            (env->priv_ver < isa_edata_arr[i].min_version)) {
            isa_ext_update_enabled(cpu, &isa_edata_arr[i], false);
#ifndef CONFIG_USER_ONLY
            warn_report("disabling %s extension for hart 0x%lx because "
                        "privilege spec version does not match",
                        isa_edata_arr[i].name, (unsigned long)env->mhartid);
#else
            warn_report("disabling %s extension because "
                        "privilege spec version does not match",
                        isa_edata_arr[i].name);
#endif
        }
    }

    if (cpu->cfg.mmu) {
        riscv_set_feature(env, RISCV_FEATURE_MMU);
    }

    if (cpu->cfg.pmp) {
        riscv_set_feature(env, RISCV_FEATURE_PMP);

        /*
         * Enhanced PMP should only be available
         * on harts with PMP support
         */
        if (cpu->cfg.epmp) {
            riscv_set_feature(env, RISCV_FEATURE_EPMP);
        }
    }

    if (cpu->cfg.debug) {
        riscv_set_feature(env, RISCV_FEATURE_DEBUG);
    }

<<<<<<< HEAD
    if (cpu->cfg.tee) {
        riscv_set_feature(env, RISCV_FEATURE_TEE);
    }

    if (cpu->cfg.ext_XRivosRcode) {
        riscv_set_feature(env, RISCV_FEATURE_RCODE);
    }

    set_resetvec(env, cpu->cfg.resetvec);
=======
>>>>>>> b67b00e6

#ifndef CONFIG_USER_ONLY
    if (cpu->cfg.ext_sstc) {
        riscv_timer_init(cpu);
    }
#endif /* CONFIG_USER_ONLY */

    /* Validate that MISA_MXL is set properly. */
    switch (env->misa_mxl_max) {
#ifdef TARGET_RISCV64
    case MXL_RV64:
    case MXL_RV128:
        cc->gdb_core_xml_file = "riscv-64bit-cpu.xml";
        break;
#endif
    case MXL_RV32:
        cc->gdb_core_xml_file = "riscv-32bit-cpu.xml";
        break;
    default:
        g_assert_not_reached();
    }
    assert(env->misa_mxl_max == env->misa_mxl);

    /* If only MISA_EXT is unset for misa, then set it from properties */
    if (env->misa_ext == 0) {
        uint32_t ext = 0;

        /* Do some ISA extension error checking */
        if (cpu->cfg.ext_g && !(cpu->cfg.ext_i && cpu->cfg.ext_m &&
                                cpu->cfg.ext_a && cpu->cfg.ext_f &&
                                cpu->cfg.ext_d &&
                                cpu->cfg.ext_icsr && cpu->cfg.ext_ifencei)) {
            warn_report("Setting G will also set IMAFD_Zicsr_Zifencei");
            cpu->cfg.ext_i = true;
            cpu->cfg.ext_m = true;
            cpu->cfg.ext_a = true;
            cpu->cfg.ext_f = true;
            cpu->cfg.ext_d = true;
            cpu->cfg.ext_icsr = true;
            cpu->cfg.ext_ifencei = true;
        }

        if (cpu->cfg.ext_i && cpu->cfg.ext_e) {
            error_setg(errp,
                       "I and E extensions are incompatible");
            return;
        }

        if (!cpu->cfg.ext_i && !cpu->cfg.ext_e) {
            error_setg(errp,
                       "Either I or E extension must be set");
            return;
        }

        if (cpu->cfg.ext_s && !cpu->cfg.ext_u) {
            error_setg(errp,
                       "Setting S extension without U extension is illegal");
            return;
        }

        if (cpu->cfg.ext_h && !cpu->cfg.ext_i) {
            error_setg(errp,
                       "H depends on an I base integer ISA with 32 x registers");
            return;
        }

        if (cpu->cfg.ext_h && !cpu->cfg.ext_s) {
            error_setg(errp, "H extension implicitly requires S-mode");
            return;
        }

        if (cpu->cfg.ext_f && !cpu->cfg.ext_icsr) {
            error_setg(errp, "F extension requires Zicsr");
            return;
        }

        if ((cpu->cfg.ext_zfh || cpu->cfg.ext_zfhmin) && !cpu->cfg.ext_f) {
            error_setg(errp, "Zfh/Zfhmin extensions require F extension");
            return;
        }

        if (cpu->cfg.ext_d && !cpu->cfg.ext_f) {
            error_setg(errp, "D extension requires F extension");
            return;
        }

        if (cpu->cfg.ext_v && !cpu->cfg.ext_d) {
            error_setg(errp, "V extension requires D extension");
            return;
        }

        if ((cpu->cfg.ext_zve32f || cpu->cfg.ext_zve64f) && !cpu->cfg.ext_f) {
            error_setg(errp, "Zve32f/Zve64f extensions require F extension");
            return;
        }

        /* Set the ISA extensions, checks should have happened above */
        if (cpu->cfg.ext_zdinx || cpu->cfg.ext_zhinx ||
            cpu->cfg.ext_zhinxmin) {
            cpu->cfg.ext_zfinx = true;
        }

        if (cpu->cfg.ext_zfinx) {
            if (!cpu->cfg.ext_icsr) {
                error_setg(errp, "Zfinx extension requires Zicsr");
                return;
            }
            if (cpu->cfg.ext_f) {
                error_setg(errp,
                    "Zfinx cannot be supported together with F extension");
                return;
            }
        }

        if (cpu->cfg.ext_zk) {
            cpu->cfg.ext_zkn = true;
            cpu->cfg.ext_zkr = true;
            cpu->cfg.ext_zkt = true;
        }

        if (cpu->cfg.ext_zkn) {
            cpu->cfg.ext_zbkb = true;
            cpu->cfg.ext_zbkc = true;
            cpu->cfg.ext_zbkx = true;
            cpu->cfg.ext_zkne = true;
            cpu->cfg.ext_zknd = true;
            cpu->cfg.ext_zknh = true;
        }

        if (cpu->cfg.ext_zks) {
            cpu->cfg.ext_zbkb = true;
            cpu->cfg.ext_zbkc = true;
            cpu->cfg.ext_zbkx = true;
            cpu->cfg.ext_zksed = true;
            cpu->cfg.ext_zksh = true;
        }

        if (cpu->cfg.ext_i) {
            ext |= RVI;
        }
        if (cpu->cfg.ext_e) {
            ext |= RVE;
        }
        if (cpu->cfg.ext_m) {
            ext |= RVM;
        }
        if (cpu->cfg.ext_a) {
            ext |= RVA;
        }
        if (cpu->cfg.ext_f) {
            ext |= RVF;
        }
        if (cpu->cfg.ext_d) {
            ext |= RVD;
        }
        if (cpu->cfg.ext_c) {
            ext |= RVC;
        }
        if (cpu->cfg.ext_s) {
            ext |= RVS;
        }
        if (cpu->cfg.ext_u) {
            ext |= RVU;
        }
        if (cpu->cfg.ext_h) {
            ext |= RVH;
        }
        if (cpu->cfg.ext_v) {
            int vext_version = VEXT_VERSION_1_00_0;
            ext |= RVV;
            if (!is_power_of_2(cpu->cfg.vlen)) {
                error_setg(errp,
                        "Vector extension VLEN must be power of 2");
                return;
            }
            if (cpu->cfg.vlen > RV_VLEN_MAX || cpu->cfg.vlen < 128) {
                error_setg(errp,
                        "Vector extension implementation only supports VLEN "
                        "in the range [128, %d]", RV_VLEN_MAX);
                return;
            }
            if (!is_power_of_2(cpu->cfg.elen)) {
                error_setg(errp,
                        "Vector extension ELEN must be power of 2");
                return;
            }
            if (cpu->cfg.elen > 64 || cpu->cfg.vlen < 8) {
                error_setg(errp,
                        "Vector extension implementation only supports ELEN "
                        "in the range [8, 64]");
                return;
            }
            if (cpu->cfg.vext_spec) {
                if (!g_strcmp0(cpu->cfg.vext_spec, "v1.0")) {
                    vext_version = VEXT_VERSION_1_00_0;
                } else {
                    error_setg(errp,
                           "Unsupported vector spec version '%s'",
                           cpu->cfg.vext_spec);
                    return;
                }
            } else {
                qemu_log("vector version is not specified, "
                         "use the default value v1.0\n");
            }
            set_vext_version(env, vext_version);
        }
        if (cpu->cfg.ext_j) {
            ext |= RVJ;
        }

        set_misa(env, env->misa_mxl, ext);
    }

#ifndef CONFIG_USER_ONLY
    if (cpu->cfg.pmu_num) {
        if (!riscv_pmu_init(cpu, cpu->cfg.pmu_num) && cpu->cfg.ext_sscofpmf) {
            cpu->pmu_timer = timer_new_ns(QEMU_CLOCK_VIRTUAL,
                                          riscv_pmu_timer_cb, cpu);
        }
     }
#endif

    bool rv32 = riscv_cpu_mxl(&cpu->env) == MXL_RV32;
    cpu->cfg.satp_vm = cpu->cfg.satp_mode_sz > 0 ? 0 : -1U;
    for (int i = 0; i < cpu->cfg.satp_mode_sz; i++) {
        if (!g_strcmp0(cpu->cfg.satp_mode[i], "mbare"))
            cpu->cfg.satp_vm |= (1 << VM_1_10_MBARE);
        else if (!g_strcmp0(cpu->cfg.satp_mode[i], "sv32") && rv32)
            cpu->cfg.satp_vm |= (1 << VM_1_10_SV32);
        else if (!g_strcmp0(cpu->cfg.satp_mode[i], "sv39") && !rv32)
            cpu->cfg.satp_vm |= (1 << VM_1_10_SV39);
        else if (!g_strcmp0(cpu->cfg.satp_mode[i], "sv48") && !rv32)
            cpu->cfg.satp_vm |= (1 << VM_1_10_SV48);
        else if (!g_strcmp0(cpu->cfg.satp_mode[i], "sv57") && !rv32)
            cpu->cfg.satp_vm |= (1 << VM_1_10_SV57);
        else if (!g_strcmp0(cpu->cfg.satp_mode[i], "sv64") && !rv32)
            cpu->cfg.satp_vm |= (1 << VM_1_10_SV64);
        else {
            error_report("Unknown option for satp_mode: %s",
                         cpu->cfg.satp_mode[i]);
            exit(EXIT_FAILURE);
        }
    }

    riscv_cpu_register_gdb_regs_for_features(cs);

    qemu_init_vcpu(cs);
    cpu_reset(cs);

    mcc->parent_realize(dev, errp);
}

#ifndef CONFIG_USER_ONLY
static void riscv_cpu_set_irq(void *opaque, int irq, int level)
{
    RISCVCPU *cpu = RISCV_CPU(opaque);
    CPURISCVState *env = &cpu->env;

    if (irq < IRQ_LOCAL_MAX) {
        switch (irq) {
        case IRQ_U_SOFT:
        case IRQ_S_SOFT:
        case IRQ_VS_SOFT:
        case IRQ_M_SOFT:
        case IRQ_U_TIMER:
        case IRQ_S_TIMER:
        case IRQ_VS_TIMER:
        case IRQ_M_TIMER:
        case IRQ_U_EXT:
        case IRQ_VS_EXT:
        case IRQ_M_EXT:
            if (kvm_enabled()) {
                kvm_riscv_set_irq(cpu, irq, level);
            } else {
                riscv_cpu_update_mip(cpu, 1 << irq, BOOL_TO_MASK(level));
            }
             break;
        case IRQ_S_EXT:
            if (kvm_enabled()) {
                kvm_riscv_set_irq(cpu, irq, level);
            } else {
                env->external_seip = level;
                riscv_cpu_update_mip(cpu, 1 << irq,
                                     BOOL_TO_MASK(level | env->software_seip));
            }
            break;
        default:
            g_assert_not_reached();
        }
    } else if (irq < (IRQ_LOCAL_MAX + IRQ_LOCAL_GUEST_MAX)) {
        /* Require H-extension for handling guest local interrupts */
        if (!riscv_has_ext(env, RVH)) {
            g_assert_not_reached();
        }

        /* Compute bit position in HGEIP CSR */
        irq = irq - IRQ_LOCAL_MAX + 1;
        if (env->geilen < irq) {
            g_assert_not_reached();
        }

        /* Update HGEIP CSR */
        env->hgeip &= ~((target_ulong)1 << irq);
        if (level) {
            env->hgeip |= (target_ulong)1 << irq;
        }

        /* Update mip.SGEIP bit */
        riscv_cpu_update_mip(cpu, MIP_SGEIP,
                             BOOL_TO_MASK(!!(env->hgeie & env->hgeip)));
    } else {
        g_assert_not_reached();
    }
}
#endif /* CONFIG_USER_ONLY */

static void riscv_cpu_init(Object *obj)
{
    RISCVCPU *cpu = RISCV_CPU(obj);

    cpu->cfg.ext_ifencei = true;
    cpu->cfg.ext_icsr = true;
    cpu->cfg.mmu = true;
    cpu->cfg.pmp = true;

    cpu_set_cpustate_pointers(cpu);

#ifndef CONFIG_USER_ONLY
    qdev_init_gpio_in(DEVICE(cpu), riscv_cpu_set_irq,
                      IRQ_LOCAL_MAX + IRQ_LOCAL_GUEST_MAX);
#endif /* CONFIG_USER_ONLY */
}

static Property riscv_cpu_extensions[] = {
    /* Defaults for standard extensions */
    DEFINE_PROP_BOOL("i", RISCVCPU, cfg.ext_i, true),
    DEFINE_PROP_BOOL("e", RISCVCPU, cfg.ext_e, false),
    DEFINE_PROP_BOOL("g", RISCVCPU, cfg.ext_g, false),
    DEFINE_PROP_BOOL("m", RISCVCPU, cfg.ext_m, true),
    DEFINE_PROP_BOOL("a", RISCVCPU, cfg.ext_a, true),
    DEFINE_PROP_BOOL("f", RISCVCPU, cfg.ext_f, true),
    DEFINE_PROP_BOOL("d", RISCVCPU, cfg.ext_d, true),
    DEFINE_PROP_BOOL("c", RISCVCPU, cfg.ext_c, true),
    DEFINE_PROP_BOOL("s", RISCVCPU, cfg.ext_s, true),
    DEFINE_PROP_BOOL("u", RISCVCPU, cfg.ext_u, true),
    DEFINE_PROP_BOOL("v", RISCVCPU, cfg.ext_v, false),
    DEFINE_PROP_BOOL("h", RISCVCPU, cfg.ext_h, true),
    DEFINE_PROP_UINT8("pmu-num", RISCVCPU, cfg.pmu_num, 16),
    DEFINE_PROP_BOOL("sscofpmf", RISCVCPU, cfg.ext_sscofpmf, false),
    DEFINE_PROP_BOOL("Zifencei", RISCVCPU, cfg.ext_ifencei, true),
    DEFINE_PROP_BOOL("Zicsr", RISCVCPU, cfg.ext_icsr, true),
    DEFINE_PROP_BOOL("Zicbom", RISCVCPU, cfg.ext_icbom, true),
    DEFINE_PROP_BOOL("Zicboz", RISCVCPU, cfg.ext_icboz, true),
    DEFINE_PROP_UINT16("cbom_blocksize", RISCVCPU, cfg.cbom_blocksize, 64),
    DEFINE_PROP_UINT16("cboz_blocksize", RISCVCPU, cfg.cboz_blocksize, 64),
    DEFINE_PROP_BOOL("Zihintpause", RISCVCPU, cfg.ext_zihintpause, true),
    DEFINE_PROP_BOOL("Zfh", RISCVCPU, cfg.ext_zfh, false),
    DEFINE_PROP_BOOL("Zfhmin", RISCVCPU, cfg.ext_zfhmin, false),
    DEFINE_PROP_BOOL("Zve32f", RISCVCPU, cfg.ext_zve32f, false),
    DEFINE_PROP_BOOL("Zve64f", RISCVCPU, cfg.ext_zve64f, false),
    DEFINE_PROP_BOOL("mmu", RISCVCPU, cfg.mmu, true),
    DEFINE_PROP_BOOL("pmp", RISCVCPU, cfg.pmp, true),
    DEFINE_PROP_BOOL("sstc", RISCVCPU, cfg.ext_sstc, true),

    DEFINE_PROP_STRING("priv_spec", RISCVCPU, cfg.priv_spec),
    DEFINE_PROP_STRING("vext_spec", RISCVCPU, cfg.vext_spec),
    DEFINE_PROP_UINT16("vlen", RISCVCPU, cfg.vlen, 128),
    DEFINE_PROP_UINT16("elen", RISCVCPU, cfg.elen, 64),

    DEFINE_PROP_BOOL("svinval", RISCVCPU, cfg.ext_svinval, false),
    DEFINE_PROP_BOOL("svnapot", RISCVCPU, cfg.ext_svnapot, false),
    DEFINE_PROP_BOOL("svpbmt", RISCVCPU, cfg.ext_svpbmt, false),

    DEFINE_PROP_BOOL("zba", RISCVCPU, cfg.ext_zba, true),
    DEFINE_PROP_BOOL("zbb", RISCVCPU, cfg.ext_zbb, true),
    DEFINE_PROP_BOOL("zbc", RISCVCPU, cfg.ext_zbc, true),
    DEFINE_PROP_BOOL("zbkb", RISCVCPU, cfg.ext_zbkb, false),
    DEFINE_PROP_BOOL("zbkc", RISCVCPU, cfg.ext_zbkc, false),
    DEFINE_PROP_BOOL("zbkx", RISCVCPU, cfg.ext_zbkx, false),
    DEFINE_PROP_BOOL("zbs", RISCVCPU, cfg.ext_zbs, true),
    DEFINE_PROP_BOOL("zk", RISCVCPU, cfg.ext_zk, false),
    DEFINE_PROP_BOOL("zkn", RISCVCPU, cfg.ext_zkn, false),
    DEFINE_PROP_BOOL("zknd", RISCVCPU, cfg.ext_zknd, false),
    DEFINE_PROP_BOOL("zkne", RISCVCPU, cfg.ext_zkne, false),
    DEFINE_PROP_BOOL("zknh", RISCVCPU, cfg.ext_zknh, false),
    DEFINE_PROP_BOOL("zkr", RISCVCPU, cfg.ext_zkr, false),
    DEFINE_PROP_BOOL("zks", RISCVCPU, cfg.ext_zks, false),
    DEFINE_PROP_BOOL("zksed", RISCVCPU, cfg.ext_zksed, false),
    DEFINE_PROP_BOOL("zksh", RISCVCPU, cfg.ext_zksh, false),
    DEFINE_PROP_BOOL("zkt", RISCVCPU, cfg.ext_zkt, false),

    DEFINE_PROP_BOOL("zdinx", RISCVCPU, cfg.ext_zdinx, false),
    DEFINE_PROP_BOOL("zfinx", RISCVCPU, cfg.ext_zfinx, false),
    DEFINE_PROP_BOOL("zhinx", RISCVCPU, cfg.ext_zhinx, false),
    DEFINE_PROP_BOOL("zhinxmin", RISCVCPU, cfg.ext_zhinxmin, false),

    DEFINE_PROP_BOOL("zmmul", RISCVCPU, cfg.ext_zmmul, false),

    /* Vendor-specific custom extensions */
    DEFINE_PROP_BOOL("xventanacondops", RISCVCPU, cfg.ext_XVentanaCondOps, false),
    /* Rivos R-code support */
    DEFINE_PROP_BOOL("rcode", RISCVCPU, cfg.ext_XRivosRcode, false),
    /* m5ops for gem5-compatible workloads */
    DEFINE_PROP_BOOL("m5ops", RISCVCPU, cfg.ext_XM5Ops, false),

    /* These are experimental so mark with 'x-' */
    DEFINE_PROP_BOOL("x-j", RISCVCPU, cfg.ext_j, false),
    /* ePMP 0.9.3 */
    DEFINE_PROP_BOOL("x-epmp", RISCVCPU, cfg.epmp, false),
    DEFINE_PROP_BOOL("x-smaia", RISCVCPU, cfg.ext_smaia, false),
    DEFINE_PROP_BOOL("x-ssaia", RISCVCPU, cfg.ext_ssaia, false),
    /* TEE support */
    DEFINE_PROP_BOOL("x-tee", RISCVCPU, cfg.tee, false),

    DEFINE_PROP_END_OF_LIST(),
};

static void register_cpu_props(DeviceState *dev)
{
    Property *prop;

    for (prop = riscv_cpu_extensions; prop && prop->name; prop++) {
        qdev_property_add_static(dev, prop);
    }
}

static Property riscv_cpu_properties[] = {
    DEFINE_PROP_BOOL("debug", RISCVCPU, cfg.debug, true),

    DEFINE_PROP_UINT32("mvendorid", RISCVCPU, cfg.mvendorid, 0),
    DEFINE_PROP_UINT64("marchid", RISCVCPU, cfg.marchid, RISCV_CPU_MARCHID),
    DEFINE_PROP_UINT64("mimpid", RISCVCPU, cfg.mimpid, RISCV_CPU_MIMPID),

#ifndef CONFIG_USER_ONLY
    DEFINE_PROP_UINT64("resetvec", RISCVCPU, env.resetvec, DEFAULT_RSTVEC),
#endif

    DEFINE_PROP_UINT64("pa-mask", RISCVCPU, cfg.pa_mask,
                       (1ULL << TARGET_PHYS_ADDR_SPACE_BITS) - 1),

    DEFINE_PROP_UINT64("rcode-rram-mask", RISCVCPU, cfg.rcode_ram_mask, -1ULL),

    DEFINE_PROP_BOOL("short-isa-string", RISCVCPU, cfg.short_isa_string, false),

    DEFINE_PROP_BOOL("rvv_ta_all_1s", RISCVCPU, cfg.rvv_ta_all_1s, false),
    DEFINE_PROP_BOOL("rvv_ma_all_1s", RISCVCPU, cfg.rvv_ma_all_1s, false),

    DEFINE_PROP_ARRAY("satp-mode", RISCVCPU, cfg.satp_mode_sz, cfg.satp_mode,
                      qdev_prop_string, char*),

    DEFINE_PROP_END_OF_LIST(),
};

static gchar *riscv_gdb_arch_name(CPUState *cs)
{
    RISCVCPU *cpu = RISCV_CPU(cs);
    CPURISCVState *env = &cpu->env;

    switch (riscv_cpu_mxl(env)) {
    case MXL_RV32:
        return g_strdup("riscv:rv32");
    case MXL_RV64:
    case MXL_RV128:
        return g_strdup("riscv:rv64");
    default:
        g_assert_not_reached();
    }
}

static const char *riscv_gdb_get_dynamic_xml(CPUState *cs, const char *xmlname)
{
    RISCVCPU *cpu = RISCV_CPU(cs);

    if (strcmp(xmlname, "riscv-csr.xml") == 0) {
        return cpu->dyn_csr_xml;
    } else if (strcmp(xmlname, "riscv-vector.xml") == 0) {
        return cpu->dyn_vreg_xml;
    }

    return NULL;
}

#ifndef CONFIG_USER_ONLY
#include "hw/core/sysemu-cpu-ops.h"

static const struct SysemuCPUOps riscv_sysemu_ops = {
    .get_phys_page_debug = riscv_cpu_get_phys_page_debug,
    .write_elf64_note = riscv_cpu_write_elf64_note,
    .write_elf32_note = riscv_cpu_write_elf32_note,
    .legacy_vmsd = &vmstate_riscv_cpu,
};
#endif

#include "hw/core/tcg-cpu-ops.h"

static const struct TCGCPUOps riscv_tcg_ops = {
    .initialize = riscv_translate_init,
    .synchronize_from_tb = riscv_cpu_synchronize_from_tb,
    .restore_state_to_opc = riscv_restore_state_to_opc,

#ifndef CONFIG_USER_ONLY
    .tlb_fill = riscv_cpu_tlb_fill,
    .cpu_exec_interrupt = riscv_cpu_exec_interrupt,
    .do_interrupt = riscv_cpu_do_interrupt,
    .do_transaction_failed = riscv_cpu_do_transaction_failed,
    .do_unaligned_access = riscv_cpu_do_unaligned_access,
    .debug_excp_handler = riscv_cpu_debug_excp_handler,
    .debug_check_breakpoint = riscv_cpu_debug_check_breakpoint,
    .debug_check_watchpoint = riscv_cpu_debug_check_watchpoint,
#endif /* !CONFIG_USER_ONLY */
};

static void riscv_cpu_class_init(ObjectClass *c, void *data)
{
    RISCVCPUClass *mcc = RISCV_CPU_CLASS(c);
    CPUClass *cc = CPU_CLASS(c);
    DeviceClass *dc = DEVICE_CLASS(c);

    device_class_set_parent_realize(dc, riscv_cpu_realize,
                                    &mcc->parent_realize);

    device_class_set_parent_reset(dc, riscv_cpu_reset, &mcc->parent_reset);

    cc->class_by_name = riscv_cpu_class_by_name;
    cc->has_work = riscv_cpu_has_work;
    cc->dump_state = riscv_cpu_dump_state;
    cc->set_pc = riscv_cpu_set_pc;
    cc->get_pc = riscv_cpu_get_pc;
    cc->gdb_read_register = riscv_cpu_gdb_read_register;
    cc->gdb_write_register = riscv_cpu_gdb_write_register;
    cc->gdb_num_core_regs = 33;
    cc->gdb_stop_before_watchpoint = true;
    cc->disas_set_info = riscv_cpu_disas_set_info;
#ifndef CONFIG_USER_ONLY
    cc->sysemu_ops = &riscv_sysemu_ops;
#endif
    cc->gdb_arch_name = riscv_gdb_arch_name;
    cc->gdb_get_dynamic_xml = riscv_gdb_get_dynamic_xml;
    cc->tcg_ops = &riscv_tcg_ops;

    device_class_set_props(dc, riscv_cpu_properties);
}

static void riscv_isa_string_ext(RISCVCPU *cpu, char **isa_str, int max_str_len)
{
    char *old = *isa_str;
    char *new = *isa_str;
    int i;

    for (i = 0; i < ARRAY_SIZE(isa_edata_arr); i++) {
        if (isa_edata_arr[i].multi_letter &&
            isa_ext_is_enabled(cpu, &isa_edata_arr[i])) {
            new = g_strconcat(old, "_", isa_edata_arr[i].name, NULL);
            g_free(old);
            old = new;
        }
    }

    *isa_str = new;
}

char *riscv_isa_string(RISCVCPU *cpu)
{
    int i;
    const size_t maxlen = sizeof("rv128") + sizeof(riscv_single_letter_exts);
    char *isa_str = g_new(char, maxlen);
    char *p = isa_str + snprintf(isa_str, maxlen, "rv%d", TARGET_LONG_BITS);
    for (i = 0; i < sizeof(riscv_single_letter_exts) - 1; i++) {
        if (cpu->env.misa_ext & RV(riscv_single_letter_exts[i])) {
            *p++ = qemu_tolower(riscv_single_letter_exts[i]);
        }
    }
    *p = '\0';
    if (!cpu->cfg.short_isa_string) {
        riscv_isa_string_ext(cpu, &isa_str, maxlen);
    }
    return isa_str;
}

static gint riscv_cpu_list_compare(gconstpointer a, gconstpointer b)
{
    ObjectClass *class_a = (ObjectClass *)a;
    ObjectClass *class_b = (ObjectClass *)b;
    const char *name_a, *name_b;

    name_a = object_class_get_name(class_a);
    name_b = object_class_get_name(class_b);
    return strcmp(name_a, name_b);
}

static void riscv_cpu_list_entry(gpointer data, gpointer user_data)
{
    const char *typename = object_class_get_name(OBJECT_CLASS(data));
    int len = strlen(typename) - strlen(RISCV_CPU_TYPE_SUFFIX);

    qemu_printf("%.*s\n", len, typename);
}

void riscv_cpu_list(void)
{
    GSList *list;

    list = object_class_get_list(TYPE_RISCV_CPU, false);
    list = g_slist_sort(list, riscv_cpu_list_compare);
    g_slist_foreach(list, riscv_cpu_list_entry, NULL);
    g_slist_free(list);
}

#define DEFINE_CPU(type_name, initfn)      \
    {                                      \
        .name = type_name,                 \
        .parent = TYPE_RISCV_CPU,          \
        .instance_init = initfn            \
    }

static const TypeInfo riscv_cpu_type_infos[] = {
    {
        .name = TYPE_RISCV_CPU,
        .parent = TYPE_CPU,
        .instance_size = sizeof(RISCVCPU),
        .instance_align = __alignof__(RISCVCPU),
        .instance_init = riscv_cpu_init,
        .abstract = true,
        .class_size = sizeof(RISCVCPUClass),
        .class_init = riscv_cpu_class_init,
    },
    DEFINE_CPU(TYPE_RISCV_CPU_ANY,              riscv_any_cpu_init),
#if defined(CONFIG_KVM)
    DEFINE_CPU(TYPE_RISCV_CPU_HOST,             riscv_host_cpu_init),
#endif
#if defined(TARGET_RISCV32)
    DEFINE_CPU(TYPE_RISCV_CPU_BASE32,           rv32_base_cpu_init),
    DEFINE_CPU(TYPE_RISCV_CPU_IBEX,             rv32_ibex_cpu_init),
    DEFINE_CPU(TYPE_RISCV_CPU_SIFIVE_E31,       rv32_sifive_e_cpu_init),
    DEFINE_CPU(TYPE_RISCV_CPU_SIFIVE_E34,       rv32_imafcu_nommu_cpu_init),
    DEFINE_CPU(TYPE_RISCV_CPU_SIFIVE_U34,       rv32_sifive_u_cpu_init),
#elif defined(TARGET_RISCV64)
    DEFINE_CPU(TYPE_RISCV_CPU_BASE64,           rv64_base_cpu_init),
    DEFINE_CPU(TYPE_RISCV_CPU_RIVOS_SENTINEL,   rv64_rivos_sentinel_cpu_init),
    DEFINE_CPU(TYPE_RISCV_CPU_SIFIVE_E51,       rv64_sifive_e_cpu_init),
    DEFINE_CPU(TYPE_RISCV_CPU_SIFIVE_U54,       rv64_sifive_u_cpu_init),
    DEFINE_CPU(TYPE_RISCV_CPU_SHAKTI_C,         rv64_sifive_u_cpu_init),
    DEFINE_CPU(TYPE_RISCV_CPU_BASE128,          rv128_base_cpu_init),
#endif
};

DEFINE_TYPES(riscv_cpu_type_infos)<|MERGE_RESOLUTION|>--- conflicted
+++ resolved
@@ -714,7 +714,6 @@
         riscv_set_feature(env, RISCV_FEATURE_DEBUG);
     }
 
-<<<<<<< HEAD
     if (cpu->cfg.tee) {
         riscv_set_feature(env, RISCV_FEATURE_TEE);
     }
@@ -722,10 +721,6 @@
     if (cpu->cfg.ext_XRivosRcode) {
         riscv_set_feature(env, RISCV_FEATURE_RCODE);
     }
-
-    set_resetvec(env, cpu->cfg.resetvec);
-=======
->>>>>>> b67b00e6
 
 #ifndef CONFIG_USER_ONLY
     if (cpu->cfg.ext_sstc) {
