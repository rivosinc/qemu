--- conflicted
+++ resolved
@@ -1091,14 +1091,10 @@
     DEFINE_PROP_BOOL("x-j", RISCVCPU, cfg.ext_j, false),
     /* ePMP 0.9.3 */
     DEFINE_PROP_BOOL("x-epmp", RISCVCPU, cfg.epmp, false),
-<<<<<<< HEAD
-    DEFINE_PROP_BOOL("x-aia", RISCVCPU, cfg.aia, false),
+    DEFINE_PROP_BOOL("x-smaia", RISCVCPU, cfg.ext_smaia, false),
+    DEFINE_PROP_BOOL("x-ssaia", RISCVCPU, cfg.ext_ssaia, false),
     /* TEE support */
     DEFINE_PROP_BOOL("x-tee", RISCVCPU, cfg.tee, false),
-=======
-    DEFINE_PROP_BOOL("x-smaia", RISCVCPU, cfg.ext_smaia, false),
-    DEFINE_PROP_BOOL("x-ssaia", RISCVCPU, cfg.ext_ssaia, false),
->>>>>>> 832e9e33
 
     DEFINE_PROP_END_OF_LIST(),
 };
