/*
 * RISC-V emulation for qemu: main translation routines.
 *
 * Copyright (c) 2016-2017 Sagar Karandikar, sagark@eecs.berkeley.edu
 *
 * This program is free software; you can redistribute it and/or modify it
 * under the terms and conditions of the GNU General Public License,
 * version 2 or later, as published by the Free Software Foundation.
 *
 * This program is distributed in the hope it will be useful, but WITHOUT
 * ANY WARRANTY; without even the implied warranty of MERCHANTABILITY or
 * FITNESS FOR A PARTICULAR PURPOSE.  See the GNU General Public License for
 * more details.
 *
 * You should have received a copy of the GNU General Public License along with
 * this program.  If not, see <http://www.gnu.org/licenses/>.
 */

#include "qemu/osdep.h"
#include "qemu/log.h"
#include "cpu.h"
#include "tcg/tcg-op.h"
#include "disas/disas.h"
#include "exec/cpu_ldst.h"
#include "exec/exec-all.h"
#include "exec/helper-proto.h"
#include "exec/helper-gen.h"

#include "exec/translator.h"
#include "exec/log.h"
#include "semihosting/semihost.h"

#include "instmap.h"
#include "internals.h"

/* global register indices */
static TCGv cpu_gpr[32], cpu_gprh[32], cpu_pc, cpu_vl, cpu_vstart;
static TCGv_i64 cpu_fpr[32]; /* assume F and D extensions */
static TCGv load_res;
static TCGv load_val;
/* globals for PM CSRs */
static TCGv pm_mask;
static TCGv pm_base;

#include "exec/gen-icount.h"

/*
 * If an operation is being performed on less than TARGET_LONG_BITS,
 * it may require the inputs to be sign- or zero-extended; which will
 * depend on the exact operation being performed.
 */
typedef enum {
    EXT_NONE,
    EXT_SIGN,
    EXT_ZERO,
} DisasExtend;

typedef struct DisasContext {
    DisasContextBase base;
    /* pc_succ_insn points to the instruction following base.pc_next */
    target_ulong pc_succ_insn;
    target_ulong priv_ver;
    RISCVMXL misa_mxl_max;
    RISCVMXL xl;
    uint32_t misa_ext;
    uint32_t opcode;
    uint32_t mstatus_fs;
    uint32_t mstatus_vs;
    uint32_t mstatus_hs_fs;
    uint32_t mstatus_hs_vs;
    uint32_t mem_idx;
    /* Remember the rounding mode encoded in the previous fp instruction,
       which we have already installed into env->fp_status.  Or -1 for
       no previous fp instruction.  Note that we exit the TB when writing
       to any system register, which includes CSR_FRM, so we do not have
       to reset this known value.  */
    int frm;
    RISCVMXL ol;
    bool virt_enabled;
    const RISCVCPUConfig *cfg_ptr;
    bool hlsx;
    /* vector extension */
    bool vill;
    bool rcode;
    /*
     * Encode LMUL to lmul as follows:
     *     LMUL    vlmul    lmul
     *      1       000       0
     *      2       001       1
     *      4       010       2
     *      8       011       3
     *      -       100       -
     *     1/8      101      -3
     *     1/4      110      -2
     *     1/2      111      -1
     */
    int8_t lmul;
    uint8_t sew;
    uint8_t vta;
    uint8_t vma;
    bool cfg_vta_all_1s;
    target_ulong vstart;
    bool vl_eq_vlmax;
    uint8_t ntemp;
    CPUState *cs;
    TCGv zero;
    /* Space for 3 operands plus 1 extra for address computation. */
    TCGv temp[4];
    /* Space for 4 operands(1 dest and <=3 src) for float point computation */
    TCGv_i64 ftemp[4];
    uint8_t nftemp;
    /* PointerMasking extension */
    bool pm_mask_enabled;
    bool pm_base_enabled;
    /* TCG of the current insn_start */
    TCGOp *insn_start;
} DisasContext;

static inline bool has_ext(DisasContext *ctx, uint32_t ext)
{
    return ctx->misa_ext & ext;
}

static bool always_true_p(DisasContext *ctx  __attribute__((__unused__)))
{
    return true;
}

#define MATERIALISE_EXT_PREDICATE(ext)  \
    static bool has_ ## ext ## _p(DisasContext *ctx)    \
    { \
        return ctx->cfg_ptr->ext_ ## ext ; \
    }

MATERIALISE_EXT_PREDICATE(XVentanaCondOps);
MATERIALISE_EXT_PREDICATE(XRivosRcode);

#ifdef TARGET_RISCV32
#define get_xl(ctx)    MXL_RV32
#elif defined(CONFIG_USER_ONLY)
#define get_xl(ctx)    MXL_RV64
#else
#define get_xl(ctx)    ((ctx)->xl)
#endif

/* The word size for this machine mode. */
static inline int __attribute__((unused)) get_xlen(DisasContext *ctx)
{
    return 16 << get_xl(ctx);
}

/* The operation length, as opposed to the xlen. */
#ifdef TARGET_RISCV32
#define get_ol(ctx)    MXL_RV32
#else
#define get_ol(ctx)    ((ctx)->ol)
#endif

static inline int get_olen(DisasContext *ctx)
{
    return 16 << get_ol(ctx);
}

/* The maximum register length */
#ifdef TARGET_RISCV32
#define get_xl_max(ctx)    MXL_RV32
#else
#define get_xl_max(ctx)    ((ctx)->misa_mxl_max)
#endif

/*
 * RISC-V requires NaN-boxing of narrower width floating point values.
 * This applies when a 32-bit value is assigned to a 64-bit FP register.
 * For consistency and simplicity, we nanbox results even when the RVD
 * extension is not present.
 */
static void gen_nanbox_s(TCGv_i64 out, TCGv_i64 in)
{
    tcg_gen_ori_i64(out, in, MAKE_64BIT_MASK(32, 32));
}

static void gen_nanbox_h(TCGv_i64 out, TCGv_i64 in)
{
    tcg_gen_ori_i64(out, in, MAKE_64BIT_MASK(16, 48));
}

/*
 * A narrow n-bit operation, where n < FLEN, checks that input operands
 * are correctly Nan-boxed, i.e., all upper FLEN - n bits are 1.
 * If so, the least-significant bits of the input are used, otherwise the
 * input value is treated as an n-bit canonical NaN (v2.2 section 9.2).
 *
 * Here, the result is always nan-boxed, even the canonical nan.
 */
static void gen_check_nanbox_h(TCGv_i64 out, TCGv_i64 in)
{
    TCGv_i64 t_max = tcg_const_i64(0xffffffffffff0000ull);
    TCGv_i64 t_nan = tcg_const_i64(0xffffffffffff7e00ull);

    tcg_gen_movcond_i64(TCG_COND_GEU, out, in, t_max, in, t_nan);
    tcg_temp_free_i64(t_max);
    tcg_temp_free_i64(t_nan);
}

static void gen_check_nanbox_s(TCGv_i64 out, TCGv_i64 in)
{
    TCGv_i64 t_max = tcg_constant_i64(0xffffffff00000000ull);
    TCGv_i64 t_nan = tcg_constant_i64(0xffffffff7fc00000ull);

    tcg_gen_movcond_i64(TCG_COND_GEU, out, in, t_max, in, t_nan);
}

static void decode_save_opc(DisasContext *ctx)
{
    assert(ctx->insn_start != NULL);
    tcg_set_insn_start_param(ctx->insn_start, 1, ctx->opcode);
    ctx->insn_start = NULL;
}

static void gen_set_pc_imm(DisasContext *ctx, target_ulong dest)
{
    if (get_xl(ctx) == MXL_RV32) {
        dest = (int32_t)dest;
    }
    tcg_gen_movi_tl(cpu_pc, dest);
}

static void gen_set_pc(DisasContext *ctx, TCGv dest)
{
    if (get_xl(ctx) == MXL_RV32) {
        tcg_gen_ext32s_tl(cpu_pc, dest);
    } else {
        tcg_gen_mov_tl(cpu_pc, dest);
    }
}

static void generate_exception(DisasContext *ctx, int excp)
{
    gen_set_pc_imm(ctx, ctx->base.pc_next);
    gen_helper_raise_exception(cpu_env, tcg_constant_i32(excp));
    ctx->base.is_jmp = DISAS_NORETURN;
}

static void gen_exception_illegal(DisasContext *ctx)
{
    tcg_gen_st_i32(tcg_constant_i32(ctx->opcode), cpu_env,
                   offsetof(CPURISCVState, bins));
    generate_exception(ctx, RISCV_EXCP_ILLEGAL_INST);
}

static void gen_exception_inst_addr_mis(DisasContext *ctx)
{
    tcg_gen_st_tl(cpu_pc, cpu_env, offsetof(CPURISCVState, badaddr));
    generate_exception(ctx, RISCV_EXCP_INST_ADDR_MIS);
}

static void gen_goto_tb(DisasContext *ctx, int n, target_ulong dest)
{
    if (translator_use_goto_tb(&ctx->base, dest)) {
        tcg_gen_goto_tb(n);
        gen_set_pc_imm(ctx, dest);
        tcg_gen_exit_tb(ctx->base.tb, n);
    } else {
        gen_set_pc_imm(ctx, dest);
        tcg_gen_lookup_and_goto_ptr();
    }
}

/*
 * Wrappers for getting reg values.
 *
 * The $zero register does not have cpu_gpr[0] allocated -- we supply the
 * constant zero as a source, and an uninitialized sink as destination.
 *
 * Further, we may provide an extension for word operations.
 */
static TCGv temp_new(DisasContext *ctx)
{
    assert(ctx->ntemp < ARRAY_SIZE(ctx->temp));
    return ctx->temp[ctx->ntemp++] = tcg_temp_new();
}

static TCGv get_gpr(DisasContext *ctx, int reg_num, DisasExtend ext)
{
    TCGv t;

    if (reg_num == 0) {
        return ctx->zero;
    }

    switch (get_ol(ctx)) {
    case MXL_RV32:
        switch (ext) {
        case EXT_NONE:
            break;
        case EXT_SIGN:
            t = temp_new(ctx);
            tcg_gen_ext32s_tl(t, cpu_gpr[reg_num]);
            return t;
        case EXT_ZERO:
            t = temp_new(ctx);
            tcg_gen_ext32u_tl(t, cpu_gpr[reg_num]);
            return t;
        default:
            g_assert_not_reached();
        }
        break;
    case MXL_RV64:
    case MXL_RV128:
        break;
    default:
        g_assert_not_reached();
    }
    return cpu_gpr[reg_num];
}

static TCGv get_gprh(DisasContext *ctx, int reg_num)
{
    assert(get_xl(ctx) == MXL_RV128);
    if (reg_num == 0) {
        return ctx->zero;
    }
    return cpu_gprh[reg_num];
}

static TCGv dest_gpr(DisasContext *ctx, int reg_num)
{
    if (reg_num == 0 || get_olen(ctx) < TARGET_LONG_BITS) {
        return temp_new(ctx);
    }
    return cpu_gpr[reg_num];
}

static TCGv dest_gprh(DisasContext *ctx, int reg_num)
{
    if (reg_num == 0) {
        return temp_new(ctx);
    }
    return cpu_gprh[reg_num];
}

static void gen_set_gpr(DisasContext *ctx, int reg_num, TCGv t)
{
    if (reg_num != 0) {
        switch (get_ol(ctx)) {
        case MXL_RV32:
            tcg_gen_ext32s_tl(cpu_gpr[reg_num], t);
            break;
        case MXL_RV64:
        case MXL_RV128:
            tcg_gen_mov_tl(cpu_gpr[reg_num], t);
            break;
        default:
            g_assert_not_reached();
        }

        if (get_xl_max(ctx) == MXL_RV128) {
            tcg_gen_sari_tl(cpu_gprh[reg_num], cpu_gpr[reg_num], 63);
        }
    }
}

static void gen_set_gpri(DisasContext *ctx, int reg_num, target_long imm)
{
    if (reg_num != 0) {
        switch (get_ol(ctx)) {
        case MXL_RV32:
            tcg_gen_movi_tl(cpu_gpr[reg_num], (int32_t)imm);
            break;
        case MXL_RV64:
        case MXL_RV128:
            tcg_gen_movi_tl(cpu_gpr[reg_num], imm);
            break;
        default:
            g_assert_not_reached();
        }

        if (get_xl_max(ctx) == MXL_RV128) {
            tcg_gen_movi_tl(cpu_gprh[reg_num], -(imm < 0));
        }
    }
}

static void gen_set_gpr128(DisasContext *ctx, int reg_num, TCGv rl, TCGv rh)
{
    assert(get_ol(ctx) == MXL_RV128);
    if (reg_num != 0) {
        tcg_gen_mov_tl(cpu_gpr[reg_num], rl);
        tcg_gen_mov_tl(cpu_gprh[reg_num], rh);
    }
}

static TCGv_i64 ftemp_new(DisasContext *ctx)
{
    assert(ctx->nftemp < ARRAY_SIZE(ctx->ftemp));
    return ctx->ftemp[ctx->nftemp++] = tcg_temp_new_i64();
}

static TCGv_i64 get_fpr_hs(DisasContext *ctx, int reg_num)
{
    if (!ctx->cfg_ptr->ext_zfinx) {
        return cpu_fpr[reg_num];
    }

    if (reg_num == 0) {
        return tcg_constant_i64(0);
    }
    switch (get_xl(ctx)) {
    case MXL_RV32:
#ifdef TARGET_RISCV32
    {
        TCGv_i64 t = ftemp_new(ctx);
        tcg_gen_ext_i32_i64(t, cpu_gpr[reg_num]);
        return t;
    }
#else
    /* fall through */
    case MXL_RV64:
        return cpu_gpr[reg_num];
#endif
    default:
        g_assert_not_reached();
    }
}

static TCGv_i64 get_fpr_d(DisasContext *ctx, int reg_num)
{
    if (!ctx->cfg_ptr->ext_zfinx) {
        return cpu_fpr[reg_num];
    }

    if (reg_num == 0) {
        return tcg_constant_i64(0);
    }
    switch (get_xl(ctx)) {
    case MXL_RV32:
    {
        TCGv_i64 t = ftemp_new(ctx);
        tcg_gen_concat_tl_i64(t, cpu_gpr[reg_num], cpu_gpr[reg_num + 1]);
        return t;
    }
#ifdef TARGET_RISCV64
    case MXL_RV64:
        return cpu_gpr[reg_num];
#endif
    default:
        g_assert_not_reached();
    }
}

static TCGv_i64 dest_fpr(DisasContext *ctx, int reg_num)
{
    if (!ctx->cfg_ptr->ext_zfinx) {
        return cpu_fpr[reg_num];
    }

    if (reg_num == 0) {
        return ftemp_new(ctx);
    }

    switch (get_xl(ctx)) {
    case MXL_RV32:
        return ftemp_new(ctx);
#ifdef TARGET_RISCV64
    case MXL_RV64:
        return cpu_gpr[reg_num];
#endif
    default:
        g_assert_not_reached();
    }
}

/* assume t is nanboxing (for normal) or sign-extended (for zfinx) */
static void gen_set_fpr_hs(DisasContext *ctx, int reg_num, TCGv_i64 t)
{
    if (!ctx->cfg_ptr->ext_zfinx) {
        tcg_gen_mov_i64(cpu_fpr[reg_num], t);
        return;
    }
    if (reg_num != 0) {
        switch (get_xl(ctx)) {
        case MXL_RV32:
#ifdef TARGET_RISCV32
            tcg_gen_extrl_i64_i32(cpu_gpr[reg_num], t);
            break;
#else
        /* fall through */
        case MXL_RV64:
            tcg_gen_mov_i64(cpu_gpr[reg_num], t);
            break;
#endif
        default:
            g_assert_not_reached();
        }
    }
}

static void gen_set_fpr_d(DisasContext *ctx, int reg_num, TCGv_i64 t)
{
    if (!ctx->cfg_ptr->ext_zfinx) {
        tcg_gen_mov_i64(cpu_fpr[reg_num], t);
        return;
    }

    if (reg_num != 0) {
        switch (get_xl(ctx)) {
        case MXL_RV32:
#ifdef TARGET_RISCV32
            tcg_gen_extr_i64_i32(cpu_gpr[reg_num], cpu_gpr[reg_num + 1], t);
            break;
#else
            tcg_gen_ext32s_i64(cpu_gpr[reg_num], t);
            tcg_gen_sari_i64(cpu_gpr[reg_num + 1], t, 32);
            break;
        case MXL_RV64:
            tcg_gen_mov_i64(cpu_gpr[reg_num], t);
            break;
#endif
        default:
            g_assert_not_reached();
        }
    }
}

static void gen_jal(DisasContext *ctx, int rd, target_ulong imm)
{
    target_ulong next_pc;

    /* check misaligned: */
    next_pc = ctx->base.pc_next + imm;
    if (!has_ext(ctx, RVC)) {
        if ((next_pc & 0x3) != 0) {
            gen_exception_inst_addr_mis(ctx);
            return;
        }
    }

    gen_set_gpri(ctx, rd, ctx->pc_succ_insn);
    gen_goto_tb(ctx, 0, ctx->base.pc_next + imm); /* must use this for safety */
    ctx->base.is_jmp = DISAS_NORETURN;
}

/* Compute a canonical address from a register plus offset. */
static TCGv get_address(DisasContext *ctx, int rs1, int imm)
{
    TCGv addr = temp_new(ctx);
    TCGv src1 = get_gpr(ctx, rs1, EXT_NONE);

    tcg_gen_addi_tl(addr, src1, imm);
    if (ctx->pm_mask_enabled) {
        tcg_gen_andc_tl(addr, addr, pm_mask);
    } else if (get_xl(ctx) == MXL_RV32) {
        tcg_gen_ext32u_tl(addr, addr);
    }
    if (ctx->pm_base_enabled) {
        tcg_gen_or_tl(addr, addr, pm_base);
    }
    return addr;
}

#ifndef CONFIG_USER_ONLY
/* The states of mstatus_fs are:
 * 0 = disabled, 1 = initial, 2 = clean, 3 = dirty
 * We will have already diagnosed disabled state,
 * and need to turn initial/clean into dirty.
 */
static void mark_fs_dirty(DisasContext *ctx)
{
    TCGv tmp;

    if (!has_ext(ctx, RVF)) {
        return;
    }

    if (ctx->mstatus_fs != MSTATUS_FS) {
        /* Remember the state change for the rest of the TB. */
        ctx->mstatus_fs = MSTATUS_FS;

        tmp = tcg_temp_new();
        tcg_gen_ld_tl(tmp, cpu_env, offsetof(CPURISCVState, mstatus));
        tcg_gen_ori_tl(tmp, tmp, MSTATUS_FS);
        tcg_gen_st_tl(tmp, cpu_env, offsetof(CPURISCVState, mstatus));
        tcg_temp_free(tmp);
    }

    if (ctx->virt_enabled && ctx->mstatus_hs_fs != MSTATUS_FS) {
        /* Remember the stage change for the rest of the TB. */
        ctx->mstatus_hs_fs = MSTATUS_FS;

        tmp = tcg_temp_new();
        tcg_gen_ld_tl(tmp, cpu_env, offsetof(CPURISCVState, mstatus_hs));
        tcg_gen_ori_tl(tmp, tmp, MSTATUS_FS);
        tcg_gen_st_tl(tmp, cpu_env, offsetof(CPURISCVState, mstatus_hs));
        tcg_temp_free(tmp);
    }
}
#else
static inline void mark_fs_dirty(DisasContext *ctx) { }
#endif

#ifndef CONFIG_USER_ONLY
/* The states of mstatus_vs are:
 * 0 = disabled, 1 = initial, 2 = clean, 3 = dirty
 * We will have already diagnosed disabled state,
 * and need to turn initial/clean into dirty.
 */
static void mark_vs_dirty(DisasContext *ctx)
{
    TCGv tmp;

    if (ctx->mstatus_vs != MSTATUS_VS) {
        /* Remember the state change for the rest of the TB.  */
        ctx->mstatus_vs = MSTATUS_VS;

        tmp = tcg_temp_new();
        tcg_gen_ld_tl(tmp, cpu_env, offsetof(CPURISCVState, mstatus));
        tcg_gen_ori_tl(tmp, tmp, MSTATUS_VS);
        tcg_gen_st_tl(tmp, cpu_env, offsetof(CPURISCVState, mstatus));
        tcg_temp_free(tmp);
    }

    if (ctx->virt_enabled && ctx->mstatus_hs_vs != MSTATUS_VS) {
        /* Remember the stage change for the rest of the TB. */
        ctx->mstatus_hs_vs = MSTATUS_VS;

        tmp = tcg_temp_new();
        tcg_gen_ld_tl(tmp, cpu_env, offsetof(CPURISCVState, mstatus_hs));
        tcg_gen_ori_tl(tmp, tmp, MSTATUS_VS);
        tcg_gen_st_tl(tmp, cpu_env, offsetof(CPURISCVState, mstatus_hs));
        tcg_temp_free(tmp);
    }
}
#else
static inline void mark_vs_dirty(DisasContext *ctx) { }
#endif

static void gen_set_rm(DisasContext *ctx, int rm)
{
    if (ctx->frm == rm) {
        return;
    }
    ctx->frm = rm;

    if (rm == RISCV_FRM_ROD) {
        gen_helper_set_rod_rounding_mode(cpu_env);
        return;
    }

    /* The helper may raise ILLEGAL_INSN -- record binv for unwind. */
    decode_save_opc(ctx);
    gen_helper_set_rounding_mode(cpu_env, tcg_constant_i32(rm));
}

static int ex_plus_1(DisasContext *ctx, int nf)
{
    return nf + 1;
}

#define EX_SH(amount) \
    static int ex_shift_##amount(DisasContext *ctx, int imm) \
    {                                         \
        return imm << amount;                 \
    }
EX_SH(1)
EX_SH(2)
EX_SH(3)
EX_SH(4)
EX_SH(12)

#define REQUIRE_EXT(ctx, ext) do { \
    if (!has_ext(ctx, ext)) {      \
        return false;              \
    }                              \
} while (0)

#define REQUIRE_32BIT(ctx) do {    \
    if (get_xl(ctx) != MXL_RV32) { \
        return false;              \
    }                              \
} while (0)

#define REQUIRE_64BIT(ctx) do {     \
    if (get_xl(ctx) != MXL_RV64) {  \
        return false;               \
    }                               \
} while (0)

#define REQUIRE_128BIT(ctx) do {    \
    if (get_xl(ctx) != MXL_RV128) { \
        return false;               \
    }                               \
} while (0)

#define REQUIRE_64_OR_128BIT(ctx) do { \
    if (get_xl(ctx) == MXL_RV32) {     \
        return false;                  \
    }                                  \
} while (0)

#define REQUIRE_EITHER_EXT(ctx, A, B) do {       \
    if (!ctx->cfg_ptr->ext_##A &&      \
        !ctx->cfg_ptr->ext_##B) {      \
        return false;                            \
    }                                            \
} while (0)

static int ex_rvc_register(DisasContext *ctx, int reg)
{
    return 8 + reg;
}

static int ex_rvc_shiftli(DisasContext *ctx, int imm)
{
    /* For RV128 a shamt of 0 means a shift by 64. */
    if (get_ol(ctx) == MXL_RV128) {
        imm = imm ? imm : 64;
    }
    return imm;
}

static int ex_rvc_shiftri(DisasContext *ctx, int imm)
{
    /*
     * For RV128 a shamt of 0 means a shift by 64, furthermore, for right
     * shifts, the shamt is sign-extended.
     */
    if (get_ol(ctx) == MXL_RV128) {
        imm = imm | (imm & 32) << 1;
        imm = imm ? imm : 64;
    }
    return imm;
}

/* Include the auto-generated decoder for 32 bit insn */
#include "decode-insn32.c.inc"

static bool gen_logic_imm_fn(DisasContext *ctx, arg_i *a,
                             void (*func)(TCGv, TCGv, target_long))
{
    TCGv dest = dest_gpr(ctx, a->rd);
    TCGv src1 = get_gpr(ctx, a->rs1, EXT_NONE);

    func(dest, src1, a->imm);

    if (get_xl(ctx) == MXL_RV128) {
        TCGv src1h = get_gprh(ctx, a->rs1);
        TCGv desth = dest_gprh(ctx, a->rd);

        func(desth, src1h, -(a->imm < 0));
        gen_set_gpr128(ctx, a->rd, dest, desth);
    } else {
        gen_set_gpr(ctx, a->rd, dest);
    }

    return true;
}

static bool gen_logic(DisasContext *ctx, arg_r *a,
                      void (*func)(TCGv, TCGv, TCGv))
{
    TCGv dest = dest_gpr(ctx, a->rd);
    TCGv src1 = get_gpr(ctx, a->rs1, EXT_NONE);
    TCGv src2 = get_gpr(ctx, a->rs2, EXT_NONE);

    func(dest, src1, src2);

    if (get_xl(ctx) == MXL_RV128) {
        TCGv src1h = get_gprh(ctx, a->rs1);
        TCGv src2h = get_gprh(ctx, a->rs2);
        TCGv desth = dest_gprh(ctx, a->rd);

        func(desth, src1h, src2h);
        gen_set_gpr128(ctx, a->rd, dest, desth);
    } else {
        gen_set_gpr(ctx, a->rd, dest);
    }

    return true;
}

static bool gen_arith_imm_fn(DisasContext *ctx, arg_i *a, DisasExtend ext,
                             void (*func)(TCGv, TCGv, target_long),
                             void (*f128)(TCGv, TCGv, TCGv, TCGv, target_long))
{
    TCGv dest = dest_gpr(ctx, a->rd);
    TCGv src1 = get_gpr(ctx, a->rs1, ext);

    if (get_ol(ctx) < MXL_RV128) {
        func(dest, src1, a->imm);
        gen_set_gpr(ctx, a->rd, dest);
    } else {
        if (f128 == NULL) {
            return false;
        }

        TCGv src1h = get_gprh(ctx, a->rs1);
        TCGv desth = dest_gprh(ctx, a->rd);

        f128(dest, desth, src1, src1h, a->imm);
        gen_set_gpr128(ctx, a->rd, dest, desth);
    }
    return true;
}

static bool gen_arith_imm_tl(DisasContext *ctx, arg_i *a, DisasExtend ext,
                             void (*func)(TCGv, TCGv, TCGv),
                             void (*f128)(TCGv, TCGv, TCGv, TCGv, TCGv, TCGv))
{
    TCGv dest = dest_gpr(ctx, a->rd);
    TCGv src1 = get_gpr(ctx, a->rs1, ext);
    TCGv src2 = tcg_constant_tl(a->imm);

    if (get_ol(ctx) < MXL_RV128) {
        func(dest, src1, src2);
        gen_set_gpr(ctx, a->rd, dest);
    } else {
        if (f128 == NULL) {
            return false;
        }

        TCGv src1h = get_gprh(ctx, a->rs1);
        TCGv src2h = tcg_constant_tl(-(a->imm < 0));
        TCGv desth = dest_gprh(ctx, a->rd);

        f128(dest, desth, src1, src1h, src2, src2h);
        gen_set_gpr128(ctx, a->rd, dest, desth);
    }
    return true;
}

static bool gen_arith(DisasContext *ctx, arg_r *a, DisasExtend ext,
                      void (*func)(TCGv, TCGv, TCGv),
                      void (*f128)(TCGv, TCGv, TCGv, TCGv, TCGv, TCGv))
{
    TCGv dest = dest_gpr(ctx, a->rd);
    TCGv src1 = get_gpr(ctx, a->rs1, ext);
    TCGv src2 = get_gpr(ctx, a->rs2, ext);

    if (get_ol(ctx) < MXL_RV128) {
        func(dest, src1, src2);
        gen_set_gpr(ctx, a->rd, dest);
    } else {
        if (f128 == NULL) {
            return false;
        }

        TCGv src1h = get_gprh(ctx, a->rs1);
        TCGv src2h = get_gprh(ctx, a->rs2);
        TCGv desth = dest_gprh(ctx, a->rd);

        f128(dest, desth, src1, src1h, src2, src2h);
        gen_set_gpr128(ctx, a->rd, dest, desth);
    }
    return true;
}

static bool gen_arith_per_ol(DisasContext *ctx, arg_r *a, DisasExtend ext,
                             void (*f_tl)(TCGv, TCGv, TCGv),
                             void (*f_32)(TCGv, TCGv, TCGv),
                             void (*f_128)(TCGv, TCGv, TCGv, TCGv, TCGv, TCGv))
{
    int olen = get_olen(ctx);

    if (olen != TARGET_LONG_BITS) {
        if (olen == 32) {
            f_tl = f_32;
        } else if (olen != 128) {
            g_assert_not_reached();
        }
    }
    return gen_arith(ctx, a, ext, f_tl, f_128);
}

static bool gen_shift_imm_fn(DisasContext *ctx, arg_shift *a, DisasExtend ext,
                             void (*func)(TCGv, TCGv, target_long),
                             void (*f128)(TCGv, TCGv, TCGv, TCGv, target_long))
{
    TCGv dest, src1;
    int max_len = get_olen(ctx);

    if (a->shamt >= max_len) {
        return false;
    }

    dest = dest_gpr(ctx, a->rd);
    src1 = get_gpr(ctx, a->rs1, ext);

    if (max_len < 128) {
        func(dest, src1, a->shamt);
        gen_set_gpr(ctx, a->rd, dest);
    } else {
        TCGv src1h = get_gprh(ctx, a->rs1);
        TCGv desth = dest_gprh(ctx, a->rd);

        if (f128 == NULL) {
            return false;
        }
        f128(dest, desth, src1, src1h, a->shamt);
        gen_set_gpr128(ctx, a->rd, dest, desth);
    }
    return true;
}

static bool gen_shift_imm_fn_per_ol(DisasContext *ctx, arg_shift *a,
                                    DisasExtend ext,
                                    void (*f_tl)(TCGv, TCGv, target_long),
                                    void (*f_32)(TCGv, TCGv, target_long),
                                    void (*f_128)(TCGv, TCGv, TCGv, TCGv,
                                                  target_long))
{
    int olen = get_olen(ctx);
    if (olen != TARGET_LONG_BITS) {
        if (olen == 32) {
            f_tl = f_32;
        } else if (olen != 128) {
            g_assert_not_reached();
        }
    }
    return gen_shift_imm_fn(ctx, a, ext, f_tl, f_128);
}

static bool gen_shift_imm_tl(DisasContext *ctx, arg_shift *a, DisasExtend ext,
                             void (*func)(TCGv, TCGv, TCGv))
{
    TCGv dest, src1, src2;
    int max_len = get_olen(ctx);

    if (a->shamt >= max_len) {
        return false;
    }

    dest = dest_gpr(ctx, a->rd);
    src1 = get_gpr(ctx, a->rs1, ext);
    src2 = tcg_constant_tl(a->shamt);

    func(dest, src1, src2);

    gen_set_gpr(ctx, a->rd, dest);
    return true;
}

static bool gen_shift(DisasContext *ctx, arg_r *a, DisasExtend ext,
                      void (*func)(TCGv, TCGv, TCGv),
                      void (*f128)(TCGv, TCGv, TCGv, TCGv, TCGv))
{
    TCGv src2 = get_gpr(ctx, a->rs2, EXT_NONE);
    TCGv ext2 = tcg_temp_new();
    int max_len = get_olen(ctx);

    tcg_gen_andi_tl(ext2, src2, max_len - 1);

    TCGv dest = dest_gpr(ctx, a->rd);
    TCGv src1 = get_gpr(ctx, a->rs1, ext);

    if (max_len < 128) {
        func(dest, src1, ext2);
        gen_set_gpr(ctx, a->rd, dest);
    } else {
        TCGv src1h = get_gprh(ctx, a->rs1);
        TCGv desth = dest_gprh(ctx, a->rd);

        if (f128 == NULL) {
            return false;
        }
        f128(dest, desth, src1, src1h, ext2);
        gen_set_gpr128(ctx, a->rd, dest, desth);
    }
    tcg_temp_free(ext2);
    return true;
}

static bool gen_shift_per_ol(DisasContext *ctx, arg_r *a, DisasExtend ext,
                             void (*f_tl)(TCGv, TCGv, TCGv),
                             void (*f_32)(TCGv, TCGv, TCGv),
                             void (*f_128)(TCGv, TCGv, TCGv, TCGv, TCGv))
{
    int olen = get_olen(ctx);
    if (olen != TARGET_LONG_BITS) {
        if (olen == 32) {
            f_tl = f_32;
        } else if (olen != 128) {
            g_assert_not_reached();
        }
    }
    return gen_shift(ctx, a, ext, f_tl, f_128);
}

static bool gen_unary(DisasContext *ctx, arg_r2 *a, DisasExtend ext,
                      void (*func)(TCGv, TCGv))
{
    TCGv dest = dest_gpr(ctx, a->rd);
    TCGv src1 = get_gpr(ctx, a->rs1, ext);

    func(dest, src1);

    gen_set_gpr(ctx, a->rd, dest);
    return true;
}

static bool gen_unary_per_ol(DisasContext *ctx, arg_r2 *a, DisasExtend ext,
                             void (*f_tl)(TCGv, TCGv),
                             void (*f_32)(TCGv, TCGv))
{
    int olen = get_olen(ctx);

    if (olen != TARGET_LONG_BITS) {
        if (olen == 32) {
            f_tl = f_32;
        } else {
            g_assert_not_reached();
        }
    }
    return gen_unary(ctx, a, ext, f_tl);
}

static uint32_t opcode_at(DisasContextBase *dcbase, target_ulong pc)
{
    DisasContext *ctx = container_of(dcbase, DisasContext, base);
    CPUState *cpu = ctx->cs;
    CPURISCVState *env = cpu->env_ptr;

    return cpu_ldl_code(env, pc);
}

/* Include insn module translation function */
#include "insn_trans/trans_rvi.c.inc"
#include "insn_trans/trans_rvm.c.inc"
#include "insn_trans/trans_rva.c.inc"
#include "insn_trans/trans_rvf.c.inc"
#include "insn_trans/trans_rvd.c.inc"
#include "insn_trans/trans_rvh.c.inc"
#include "insn_trans/trans_rvv.c.inc"
#include "insn_trans/trans_rvb.c.inc"
#include "insn_trans/trans_rvzfh.c.inc"
#include "insn_trans/trans_rvk.c.inc"
#include "insn_trans/trans_privileged.c.inc"
#include "insn_trans/trans_svinval.c.inc"
#include "insn_trans/trans_xventanacondops.c.inc"

/* Include the auto-generated decoder for 16 bit insn */
#include "decode-insn16.c.inc"
/* Include decoders for factored-out extensions */
#include "decode-XVentanaCondOps.c.inc"

<<<<<<< HEAD
/* Rivos Rcode instructions; include the decoder with arg typedefs first */
#include "decode-XRivosRcode.c.inc"
#include "insn_trans/trans_xrivosrcode.c.inc"
=======
/* The specification allows for longer insns, but not supported by qemu. */
#define MAX_INSN_LEN  4

static inline int insn_len(uint16_t first_word)
{
    return (first_word & 3) == 3 ? 4 : 2;
}
>>>>>>> 832e9e33

static void decode_opc(CPURISCVState *env, DisasContext *ctx, uint16_t opcode)
{
    /*
     * A table with predicate (i.e., guard) functions and decoder functions
     * that are tested in-order until a decoder matches onto the opcode.
     */
    static const struct {
        bool (*guard_func)(DisasContext *);
        bool (*decode_func)(DisasContext *, uint32_t);
    } decoders[] = {
        { always_true_p,  decode_insn32 },
        { has_XVentanaCondOps_p,  decode_XVentanaCodeOps },
        { has_XRivosRcode_p,  decode_XRivosRcode },
    };

    /* Check for compressed insn */
    if (insn_len(opcode) == 2) {
        if (!has_ext(ctx, RVC)) {
            gen_exception_illegal(ctx);
        } else {
            ctx->opcode = opcode;
            ctx->pc_succ_insn = ctx->base.pc_next + 2;
            if (decode_insn16(ctx, opcode)) {
                return;
            }
        }
    } else {
        uint32_t opcode32 = opcode;
        opcode32 = deposit32(opcode32, 16, 16,
                             translator_lduw(env, &ctx->base,
                                             ctx->base.pc_next + 2));
        ctx->opcode = opcode32;
        ctx->pc_succ_insn = ctx->base.pc_next + 4;

        for (size_t i = 0; i < ARRAY_SIZE(decoders); ++i) {
            if (decoders[i].guard_func(ctx) &&
                decoders[i].decode_func(ctx, opcode32)) {
                return;
            }
        }
    }

    gen_exception_illegal(ctx);
}

static void riscv_tr_init_disas_context(DisasContextBase *dcbase, CPUState *cs)
{
    DisasContext *ctx = container_of(dcbase, DisasContext, base);
    CPURISCVState *env = cs->env_ptr;
    RISCVCPU *cpu = RISCV_CPU(cs);
    uint32_t tb_flags = ctx->base.tb->flags;

    ctx->pc_succ_insn = ctx->base.pc_first;
    ctx->mem_idx = FIELD_EX32(tb_flags, TB_FLAGS, MEM_IDX);
    ctx->mstatus_fs = tb_flags & TB_FLAGS_MSTATUS_FS;
    ctx->mstatus_vs = tb_flags & TB_FLAGS_MSTATUS_VS;
    ctx->priv_ver = env->priv_ver;
#if !defined(CONFIG_USER_ONLY)
    if (riscv_has_ext(env, RVH)) {
        ctx->virt_enabled = riscv_cpu_virt_enabled(env);
    } else {
        ctx->virt_enabled = false;
    }
#else
    ctx->virt_enabled = false;
#endif
    ctx->misa_ext = env->misa_ext;
    ctx->frm = -1;  /* unknown rounding mode */
    ctx->cfg_ptr = &(cpu->cfg);
    ctx->mstatus_hs_fs = FIELD_EX32(tb_flags, TB_FLAGS, MSTATUS_HS_FS);
    ctx->mstatus_hs_vs = FIELD_EX32(tb_flags, TB_FLAGS, MSTATUS_HS_VS);
    ctx->hlsx = FIELD_EX32(tb_flags, TB_FLAGS, HLSX);
    ctx->vill = FIELD_EX32(tb_flags, TB_FLAGS, VILL);
    ctx->sew = FIELD_EX32(tb_flags, TB_FLAGS, SEW);
    ctx->lmul = sextract32(FIELD_EX32(tb_flags, TB_FLAGS, LMUL), 0, 3);
    ctx->vta = FIELD_EX32(tb_flags, TB_FLAGS, VTA) && cpu->cfg.rvv_ta_all_1s;
    ctx->vma = FIELD_EX32(tb_flags, TB_FLAGS, VMA) && cpu->cfg.rvv_ma_all_1s;
    ctx->cfg_vta_all_1s = cpu->cfg.rvv_ta_all_1s;
    ctx->vstart = env->vstart;
    ctx->vl_eq_vlmax = FIELD_EX32(tb_flags, TB_FLAGS, VL_EQ_VLMAX);
    ctx->misa_mxl_max = env->misa_mxl_max;
    ctx->xl = FIELD_EX32(tb_flags, TB_FLAGS, XL);
    ctx->cs = cs;
    ctx->ntemp = 0;
    ctx->rcode = FIELD_EX32(tb_flags, TB_FLAGS, IN_RCODE);
    memset(ctx->temp, 0, sizeof(ctx->temp));
    ctx->nftemp = 0;
    memset(ctx->ftemp, 0, sizeof(ctx->ftemp));
    ctx->pm_mask_enabled = FIELD_EX32(tb_flags, TB_FLAGS, PM_MASK_ENABLED);
    ctx->pm_base_enabled = FIELD_EX32(tb_flags, TB_FLAGS, PM_BASE_ENABLED);
    ctx->zero = tcg_constant_tl(0);
}

static void riscv_tr_tb_start(DisasContextBase *db, CPUState *cpu)
{
}

static void riscv_tr_insn_start(DisasContextBase *dcbase, CPUState *cpu)
{
    DisasContext *ctx = container_of(dcbase, DisasContext, base);

    tcg_gen_insn_start(ctx->base.pc_next, 0);
    ctx->insn_start = tcg_last_op();
}

static void riscv_tr_translate_insn(DisasContextBase *dcbase, CPUState *cpu)
{
    DisasContext *ctx = container_of(dcbase, DisasContext, base);
    CPURISCVState *env = cpu->env_ptr;
    uint16_t opcode16 = translator_lduw(env, &ctx->base, ctx->base.pc_next);
    int i;

    ctx->ol = ctx->xl;
    decode_opc(env, ctx, opcode16);
    ctx->base.pc_next = ctx->pc_succ_insn;

    for (i = ctx->ntemp - 1; i >= 0; --i) {
        tcg_temp_free(ctx->temp[i]);
        ctx->temp[i] = NULL;
    }
    ctx->ntemp = 0;
    for (i = ctx->nftemp - 1; i >= 0; --i) {
        tcg_temp_free_i64(ctx->ftemp[i]);
        ctx->ftemp[i] = NULL;
    }
    ctx->nftemp = 0;

    /* Only the first insn within a TB is allowed to cross a page boundary. */
    if (ctx->base.is_jmp == DISAS_NEXT) {
        if (!is_same_page(&ctx->base, ctx->base.pc_next)) {
            ctx->base.is_jmp = DISAS_TOO_MANY;
        } else {
            unsigned page_ofs = ctx->base.pc_next & ~TARGET_PAGE_MASK;

            if (page_ofs > TARGET_PAGE_SIZE - MAX_INSN_LEN) {
                uint16_t next_insn = cpu_lduw_code(env, ctx->base.pc_next);
                int len = insn_len(next_insn);

                if (!is_same_page(&ctx->base, ctx->base.pc_next + len)) {
                    ctx->base.is_jmp = DISAS_TOO_MANY;
                }
            }
        }
    }
}

static void riscv_tr_tb_stop(DisasContextBase *dcbase, CPUState *cpu)
{
    DisasContext *ctx = container_of(dcbase, DisasContext, base);

    switch (ctx->base.is_jmp) {
    case DISAS_TOO_MANY:
        gen_goto_tb(ctx, 0, ctx->base.pc_next);
        break;
    case DISAS_NORETURN:
        break;
    default:
        g_assert_not_reached();
    }
}

static void riscv_tr_disas_log(const DisasContextBase *dcbase,
                               CPUState *cpu, FILE *logfile)
{
#ifndef CONFIG_USER_ONLY
    RISCVCPU *rvcpu = RISCV_CPU(cpu);
    CPURISCVState *env = &rvcpu->env;
#endif

    fprintf(logfile, "IN: %s\n", lookup_symbol(dcbase->pc_first));
#ifndef CONFIG_USER_ONLY
    fprintf(logfile, "Priv: "TARGET_FMT_ld"; Virt: "TARGET_FMT_ld"\n",
            env->priv, env->virt);
#endif
    target_disas(logfile, cpu, dcbase->pc_first, dcbase->tb->size);
}

static const TranslatorOps riscv_tr_ops = {
    .init_disas_context = riscv_tr_init_disas_context,
    .tb_start           = riscv_tr_tb_start,
    .insn_start         = riscv_tr_insn_start,
    .translate_insn     = riscv_tr_translate_insn,
    .tb_stop            = riscv_tr_tb_stop,
    .disas_log          = riscv_tr_disas_log,
};

void gen_intermediate_code(CPUState *cs, TranslationBlock *tb, int max_insns,
                           target_ulong pc, void *host_pc)
{
    DisasContext ctx;

    translator_loop(cs, tb, max_insns, pc, host_pc, &riscv_tr_ops, &ctx.base);
}

void riscv_translate_init(void)
{
    int i;

    /*
     * cpu_gpr[0] is a placeholder for the zero register. Do not use it.
     * Use the gen_set_gpr and get_gpr helper functions when accessing regs,
     * unless you specifically block reads/writes to reg 0.
     */
    cpu_gpr[0] = NULL;
    cpu_gprh[0] = NULL;

    for (i = 1; i < 32; i++) {
        cpu_gpr[i] = tcg_global_mem_new(cpu_env,
            offsetof(CPURISCVState, gpr[i]), riscv_int_regnames[i]);
        cpu_gprh[i] = tcg_global_mem_new(cpu_env,
            offsetof(CPURISCVState, gprh[i]), riscv_int_regnamesh[i]);
    }

    for (i = 0; i < 32; i++) {
        cpu_fpr[i] = tcg_global_mem_new_i64(cpu_env,
            offsetof(CPURISCVState, fpr[i]), riscv_fpr_regnames[i]);
    }

    cpu_pc = tcg_global_mem_new(cpu_env, offsetof(CPURISCVState, pc), "pc");
    cpu_vl = tcg_global_mem_new(cpu_env, offsetof(CPURISCVState, vl), "vl");
    cpu_vstart = tcg_global_mem_new(cpu_env, offsetof(CPURISCVState, vstart),
                            "vstart");
    load_res = tcg_global_mem_new(cpu_env, offsetof(CPURISCVState, load_res),
                             "load_res");
    load_val = tcg_global_mem_new(cpu_env, offsetof(CPURISCVState, load_val),
                             "load_val");
    /* Assign PM CSRs to tcg globals */
    pm_mask = tcg_global_mem_new(cpu_env, offsetof(CPURISCVState, cur_pmmask),
                                 "pmmask");
    pm_base = tcg_global_mem_new(cpu_env, offsetof(CPURISCVState, cur_pmbase),
                                 "pmbase");
}<|MERGE_RESOLUTION|>--- conflicted
+++ resolved
@@ -1042,11 +1042,10 @@
 /* Include decoders for factored-out extensions */
 #include "decode-XVentanaCondOps.c.inc"
 
-<<<<<<< HEAD
 /* Rivos Rcode instructions; include the decoder with arg typedefs first */
 #include "decode-XRivosRcode.c.inc"
 #include "insn_trans/trans_xrivosrcode.c.inc"
-=======
+
 /* The specification allows for longer insns, but not supported by qemu. */
 #define MAX_INSN_LEN  4
 
@@ -1054,7 +1053,6 @@
 {
     return (first_word & 3) == 3 ? 4 : 2;
 }
->>>>>>> 832e9e33
 
 static void decode_opc(CPURISCVState *env, DisasContext *ctx, uint16_t opcode)
 {
