/*
 * QEMU RISC-V VirtIO Board
 *
 * Copyright (c) 2017 SiFive, Inc.
 *
 * RISC-V machine with 16550a UART and VirtIO MMIO
 *
 * This program is free software; you can redistribute it and/or modify it
 * under the terms and conditions of the GNU General Public License,
 * version 2 or later, as published by the Free Software Foundation.
 *
 * This program is distributed in the hope it will be useful, but WITHOUT
 * ANY WARRANTY; without even the implied warranty of MERCHANTABILITY or
 * FITNESS FOR A PARTICULAR PURPOSE.  See the GNU General Public License for
 * more details.
 *
 * You should have received a copy of the GNU General Public License along with
 * this program.  If not, see <http://www.gnu.org/licenses/>.
 */

#include "qemu/osdep.h"
#include "qemu/units.h"
#include "qemu/error-report.h"
#include "qapi/error.h"
#include "hw/boards.h"
#include "hw/loader.h"
#include "hw/sysbus.h"
#include "hw/qdev-properties.h"
#include "hw/char/serial.h"
#include "target/riscv/cpu.h"
#include "hw/core/sysbus-fdt.h"
#include "hw/riscv/riscv_hart.h"
#include "hw/riscv/virt.h"
#include "hw/riscv/boot.h"
#include "hw/riscv/numa.h"
#include "hw/intc/riscv_aclint.h"
#include "hw/intc/riscv_aplic.h"
#include "hw/intc/riscv_imsic.h"
#include "hw/intc/sifive_plic.h"
#include "hw/misc/sifive_test.h"
#include "hw/platform-bus.h"
#include "chardev/char.h"
#include "sysemu/device_tree.h"
#include "sysemu/sysemu.h"
#include "sysemu/kvm.h"
#include "sysemu/tpm.h"
#include "hw/pci/pci.h"
#include "hw/pci-host/gpex.h"
#include "hw/display/ramfb.h"

/*
 * The virt machine physical address space used by some of the devices
 * namely ACLINT, PLIC, APLIC, and IMSIC depend on number of Sockets,
 * number of CPUs, and number of IMSIC guest files.
 *
 * Various limits defined by VIRT_SOCKETS_MAX_BITS, VIRT_CPUS_MAX_BITS,
 * and VIRT_IRQCHIP_MAX_GUESTS_BITS are tuned for maximum utilization
 * of virt machine physical address space.
 */

#define VIRT_IMSIC_GROUP_MAX_SIZE      (1U << IMSIC_MMIO_GROUP_MIN_SHIFT)
#if VIRT_IMSIC_GROUP_MAX_SIZE < \
    IMSIC_GROUP_SIZE(VIRT_CPUS_MAX_BITS, VIRT_IRQCHIP_MAX_GUESTS_BITS)
#error "Can't accomodate single IMSIC group in address space"
#endif

#define VIRT_IMSIC_MAX_SIZE            (VIRT_SOCKETS_MAX * \
                                        VIRT_IMSIC_GROUP_MAX_SIZE)
#if 0x4000000 < VIRT_IMSIC_MAX_SIZE
#error "Can't accomodate all IMSIC groups in address space"
#endif

static const MemMapEntry virt_memmap[] = {
    [VIRT_DEBUG] =        {        0x0,         0x100 },
    [VIRT_MROM] =         {     0x1000,        0xf000 },
    [VIRT_TEST] =         {   0x100000,        0x1000 },
    [VIRT_RTC] =          {   0x101000,        0x1000 },
    [VIRT_CLINT] =        {  0x2000000,       0x10000 },
    [VIRT_ACLINT_SSWI] =  {  0x2F00000,        0x4000 },
    [VIRT_PCIE_PIO] =     {  0x3000000,       0x10000 },
    [VIRT_PLATFORM_BUS] = {  0x4000000,     0x2000000 },
    [VIRT_PLIC] =         {  0xc000000, VIRT_PLIC_SIZE(VIRT_CPUS_MAX * 2) },
    [VIRT_APLIC_M] =      {  0xc000000, APLIC_SIZE(VIRT_CPUS_MAX) },
    [VIRT_APLIC_S] =      {  0xd000000, APLIC_SIZE(VIRT_CPUS_MAX) },
    [VIRT_UART0] =        { 0x10000000,         0x100 },
    [VIRT_VIRTIO] =       { 0x10001000,        0x1000 },
    [VIRT_FW_CFG] =       { 0x10100000,          0x18 },
    [VIRT_FLASH] =        { 0x20000000,     0x4000000 },
    [VIRT_IMSIC_M] =      { 0x24000000, VIRT_IMSIC_MAX_SIZE },
    [VIRT_IMSIC_S] =      { 0x28000000, VIRT_IMSIC_MAX_SIZE },
    [VIRT_PCIE_ECAM] =    { 0x30000000,    0x10000000 },
    [VIRT_PCIE_MMIO] =    { 0x40000000,    0x40000000 },
    [VIRT_DRAM] =         { 0x80000000,           0x0 },
};

/* PCIe high mmio is fixed for RV32 */
#define VIRT32_HIGH_PCIE_MMIO_BASE  0x300000000ULL
#define VIRT32_HIGH_PCIE_MMIO_SIZE  (4 * GiB)

/* PCIe high mmio for RV64, size is fixed but base depends on top of RAM */
#define VIRT64_HIGH_PCIE_MMIO_SIZE  (16 * GiB)

static MemMapEntry virt_high_pcie_memmap;

#define VIRT_FLASH_SECTOR_SIZE (256 * KiB)

static PFlashCFI01 *virt_flash_create1(RISCVVirtState *s,
                                       const char *name,
                                       const char *alias_prop_name)
{
    /*
     * Create a single flash device.  We use the same parameters as
     * the flash devices on the ARM virt board.
     */
    DeviceState *dev = qdev_new(TYPE_PFLASH_CFI01);

    qdev_prop_set_uint64(dev, "sector-length", VIRT_FLASH_SECTOR_SIZE);
    qdev_prop_set_uint8(dev, "width", 4);
    qdev_prop_set_uint8(dev, "device-width", 2);
    qdev_prop_set_bit(dev, "big-endian", false);
    qdev_prop_set_uint16(dev, "id0", 0x89);
    qdev_prop_set_uint16(dev, "id1", 0x18);
    qdev_prop_set_uint16(dev, "id2", 0x00);
    qdev_prop_set_uint16(dev, "id3", 0x00);
    qdev_prop_set_string(dev, "name", name);

    object_property_add_child(OBJECT(s), name, OBJECT(dev));
    object_property_add_alias(OBJECT(s), alias_prop_name,
                              OBJECT(dev), "drive");

    return PFLASH_CFI01(dev);
}

static void virt_flash_create(RISCVVirtState *s)
{
    s->flash[0] = virt_flash_create1(s, "virt.flash0", "pflash0");
    s->flash[1] = virt_flash_create1(s, "virt.flash1", "pflash1");
}

static void virt_flash_map1(PFlashCFI01 *flash,
                            hwaddr base, hwaddr size,
                            MemoryRegion *sysmem)
{
    DeviceState *dev = DEVICE(flash);

    assert(QEMU_IS_ALIGNED(size, VIRT_FLASH_SECTOR_SIZE));
    assert(size / VIRT_FLASH_SECTOR_SIZE <= UINT32_MAX);
    qdev_prop_set_uint32(dev, "num-blocks", size / VIRT_FLASH_SECTOR_SIZE);
    sysbus_realize_and_unref(SYS_BUS_DEVICE(dev), &error_fatal);

    memory_region_add_subregion(sysmem, base,
                                sysbus_mmio_get_region(SYS_BUS_DEVICE(dev),
                                                       0));
}

static void virt_flash_map(RISCVVirtState *s,
                           MemoryRegion *sysmem)
{
    hwaddr flashsize = virt_memmap[VIRT_FLASH].size / 2;
    hwaddr flashbase = virt_memmap[VIRT_FLASH].base;

    virt_flash_map1(s->flash[0], flashbase, flashsize,
                    sysmem);
    virt_flash_map1(s->flash[1], flashbase + flashsize, flashsize,
                    sysmem);
}

static void create_pcie_irq_map(RISCVVirtState *s, void *fdt, char *nodename,
                                uint32_t irqchip_phandle)
{
    int pin, dev;
    uint32_t irq_map_stride = 0;
    uint32_t full_irq_map[GPEX_NUM_IRQS * GPEX_NUM_IRQS *
                          FDT_MAX_INT_MAP_WIDTH] = {};
    uint32_t *irq_map = full_irq_map;

    /* This code creates a standard swizzle of interrupts such that
     * each device's first interrupt is based on it's PCI_SLOT number.
     * (See pci_swizzle_map_irq_fn())
     *
     * We only need one entry per interrupt in the table (not one per
     * possible slot) seeing the interrupt-map-mask will allow the table
     * to wrap to any number of devices.
     */
    for (dev = 0; dev < GPEX_NUM_IRQS; dev++) {
        int devfn = dev * 0x8;

        for (pin = 0; pin < GPEX_NUM_IRQS; pin++) {
            int irq_nr = PCIE_IRQ + ((pin + PCI_SLOT(devfn)) % GPEX_NUM_IRQS);
            int i = 0;

            /* Fill PCI address cells */
            irq_map[i] = cpu_to_be32(devfn << 8);
            i += FDT_PCI_ADDR_CELLS;

            /* Fill PCI Interrupt cells */
            irq_map[i] = cpu_to_be32(pin + 1);
            i += FDT_PCI_INT_CELLS;

            /* Fill interrupt controller phandle and cells */
            irq_map[i++] = cpu_to_be32(irqchip_phandle);
            irq_map[i++] = cpu_to_be32(irq_nr);
            if (s->aia_type != VIRT_AIA_TYPE_NONE) {
                irq_map[i++] = cpu_to_be32(0x4);
            }

            if (!irq_map_stride) {
                irq_map_stride = i;
            }
            irq_map += irq_map_stride;
        }
    }

    qemu_fdt_setprop(fdt, nodename, "interrupt-map", full_irq_map,
                     GPEX_NUM_IRQS * GPEX_NUM_IRQS *
                     irq_map_stride * sizeof(uint32_t));

    qemu_fdt_setprop_cells(fdt, nodename, "interrupt-map-mask",
                           0x1800, 0, 0, 0x7);
}

static void create_fdt_socket_cpus(RISCVVirtState *s, int socket,
                                   char *clust_name, uint32_t *phandle,
                                   bool is_32_bit, uint32_t *intc_phandles)
{
    int cpu;
    uint32_t cpu_phandle;
    MachineState *mc = MACHINE(s);
    char *name, *cpu_name, *core_name, *intc_name;

    for (cpu = s->soc[socket].num_harts - 1; cpu >= 0; cpu--) {
        cpu_phandle = (*phandle)++;

        cpu_name = g_strdup_printf("/cpus/cpu@%d",
            s->soc[socket].hartid_base + cpu);
        qemu_fdt_add_subnode(mc->fdt, cpu_name);
        if (riscv_feature(&s->soc[socket].harts[cpu].env,
                          RISCV_FEATURE_MMU)) {
            qemu_fdt_setprop_string(mc->fdt, cpu_name, "mmu-type",
                                    (is_32_bit) ? "riscv,sv32" : "riscv,sv48");
        } else {
            qemu_fdt_setprop_string(mc->fdt, cpu_name, "mmu-type",
                                    "riscv,none");
        }
        name = riscv_isa_string(&s->soc[socket].harts[cpu]);
        qemu_fdt_setprop_string(mc->fdt, cpu_name, "riscv,isa", name);
        g_free(name);
        qemu_fdt_setprop_string(mc->fdt, cpu_name, "compatible", "riscv");
        qemu_fdt_setprop_string(mc->fdt, cpu_name, "status", "okay");
        qemu_fdt_setprop_cell(mc->fdt, cpu_name, "reg",
            s->soc[socket].hartid_base + cpu);
        qemu_fdt_setprop_string(mc->fdt, cpu_name, "device_type", "cpu");
        riscv_socket_fdt_write_id(mc, mc->fdt, cpu_name, socket);
        qemu_fdt_setprop_cell(mc->fdt, cpu_name, "phandle", cpu_phandle);

        intc_phandles[cpu] = (*phandle)++;

        intc_name = g_strdup_printf("%s/interrupt-controller", cpu_name);
        qemu_fdt_add_subnode(mc->fdt, intc_name);
        qemu_fdt_setprop_cell(mc->fdt, intc_name, "phandle",
            intc_phandles[cpu]);
        if (riscv_feature(&s->soc[socket].harts[cpu].env,
                          RISCV_FEATURE_AIA)) {
            static const char * const compat[2] = {
                "riscv,cpu-intc-aia", "riscv,cpu-intc"
            };
            qemu_fdt_setprop_string_array(mc->fdt, intc_name, "compatible",
                                      (char **)&compat, ARRAY_SIZE(compat));
        } else {
            qemu_fdt_setprop_string(mc->fdt, intc_name, "compatible",
                "riscv,cpu-intc");
        }
        qemu_fdt_setprop(mc->fdt, intc_name, "interrupt-controller", NULL, 0);
        qemu_fdt_setprop_cell(mc->fdt, intc_name, "#interrupt-cells", 1);

        core_name = g_strdup_printf("%s/core%d", clust_name, cpu);
        qemu_fdt_add_subnode(mc->fdt, core_name);
        qemu_fdt_setprop_cell(mc->fdt, core_name, "cpu", cpu_phandle);

        g_free(core_name);
        g_free(intc_name);
        g_free(cpu_name);
    }
}

static void create_fdt_socket_memory(RISCVVirtState *s,
                                     const MemMapEntry *memmap, int socket)
{
    char *mem_name;
    uint64_t addr, size;
    MachineState *mc = MACHINE(s);

    addr = memmap[VIRT_DRAM].base + riscv_socket_mem_offset(mc, socket);
    size = riscv_socket_mem_size(mc, socket);
    mem_name = g_strdup_printf("/memory@%lx", (long)addr);
    qemu_fdt_add_subnode(mc->fdt, mem_name);
    qemu_fdt_setprop_cells(mc->fdt, mem_name, "reg",
        addr >> 32, addr, size >> 32, size);
    qemu_fdt_setprop_string(mc->fdt, mem_name, "device_type", "memory");
    riscv_socket_fdt_write_id(mc, mc->fdt, mem_name, socket);
    g_free(mem_name);
}

static void create_fdt_socket_clint(RISCVVirtState *s,
                                    const MemMapEntry *memmap, int socket,
                                    uint32_t *intc_phandles)
{
    int cpu;
    char *clint_name;
    uint32_t *clint_cells;
    unsigned long clint_addr;
    MachineState *mc = MACHINE(s);
    static const char * const clint_compat[2] = {
        "sifive,clint0", "riscv,clint0"
    };

    clint_cells = g_new0(uint32_t, s->soc[socket].num_harts * 4);

    for (cpu = 0; cpu < s->soc[socket].num_harts; cpu++) {
        clint_cells[cpu * 4 + 0] = cpu_to_be32(intc_phandles[cpu]);
        clint_cells[cpu * 4 + 1] = cpu_to_be32(IRQ_M_SOFT);
        clint_cells[cpu * 4 + 2] = cpu_to_be32(intc_phandles[cpu]);
        clint_cells[cpu * 4 + 3] = cpu_to_be32(IRQ_M_TIMER);
    }

    clint_addr = memmap[VIRT_CLINT].base + (memmap[VIRT_CLINT].size * socket);
    clint_name = g_strdup_printf("/soc/clint@%lx", clint_addr);
    qemu_fdt_add_subnode(mc->fdt, clint_name);
    qemu_fdt_setprop_string_array(mc->fdt, clint_name, "compatible",
                                  (char **)&clint_compat,
                                  ARRAY_SIZE(clint_compat));
    qemu_fdt_setprop_cells(mc->fdt, clint_name, "reg",
        0x0, clint_addr, 0x0, memmap[VIRT_CLINT].size);
    qemu_fdt_setprop(mc->fdt, clint_name, "interrupts-extended",
        clint_cells, s->soc[socket].num_harts * sizeof(uint32_t) * 4);
    riscv_socket_fdt_write_id(mc, mc->fdt, clint_name, socket);
    g_free(clint_name);

    g_free(clint_cells);
}

static void create_fdt_socket_aclint(RISCVVirtState *s,
                                     const MemMapEntry *memmap, int socket,
                                     uint32_t *intc_phandles)
{
    int cpu;
    char *name;
    unsigned long addr, size;
    uint32_t aclint_cells_size;
    uint32_t *aclint_mswi_cells;
    uint32_t *aclint_sswi_cells;
    uint32_t *aclint_mtimer_cells;
    MachineState *mc = MACHINE(s);

    aclint_mswi_cells = g_new0(uint32_t, s->soc[socket].num_harts * 2);
    aclint_mtimer_cells = g_new0(uint32_t, s->soc[socket].num_harts * 2);
    aclint_sswi_cells = g_new0(uint32_t, s->soc[socket].num_harts * 2);

    for (cpu = 0; cpu < s->soc[socket].num_harts; cpu++) {
        aclint_mswi_cells[cpu * 2 + 0] = cpu_to_be32(intc_phandles[cpu]);
        aclint_mswi_cells[cpu * 2 + 1] = cpu_to_be32(IRQ_M_SOFT);
        aclint_mtimer_cells[cpu * 2 + 0] = cpu_to_be32(intc_phandles[cpu]);
        aclint_mtimer_cells[cpu * 2 + 1] = cpu_to_be32(IRQ_M_TIMER);
        aclint_sswi_cells[cpu * 2 + 0] = cpu_to_be32(intc_phandles[cpu]);
        aclint_sswi_cells[cpu * 2 + 1] = cpu_to_be32(IRQ_S_SOFT);
    }
    aclint_cells_size = s->soc[socket].num_harts * sizeof(uint32_t) * 2;

    if (s->aia_type != VIRT_AIA_TYPE_APLIC_IMSIC) {
        addr = memmap[VIRT_CLINT].base + (memmap[VIRT_CLINT].size * socket);
        name = g_strdup_printf("/soc/mswi@%lx", addr);
        qemu_fdt_add_subnode(mc->fdt, name);
        qemu_fdt_setprop_string(mc->fdt, name, "compatible",
            "riscv,aclint-mswi");
        qemu_fdt_setprop_cells(mc->fdt, name, "reg",
            0x0, addr, 0x0, RISCV_ACLINT_SWI_SIZE);
        qemu_fdt_setprop(mc->fdt, name, "interrupts-extended",
            aclint_mswi_cells, aclint_cells_size);
        qemu_fdt_setprop(mc->fdt, name, "interrupt-controller", NULL, 0);
        qemu_fdt_setprop_cell(mc->fdt, name, "#interrupt-cells", 0);
        riscv_socket_fdt_write_id(mc, mc->fdt, name, socket);
        g_free(name);
    }

    if (s->aia_type == VIRT_AIA_TYPE_APLIC_IMSIC) {
        addr = memmap[VIRT_CLINT].base +
               (RISCV_ACLINT_DEFAULT_MTIMER_SIZE * socket);
        size = RISCV_ACLINT_DEFAULT_MTIMER_SIZE;
    } else {
        addr = memmap[VIRT_CLINT].base + RISCV_ACLINT_SWI_SIZE +
            (memmap[VIRT_CLINT].size * socket);
        size = memmap[VIRT_CLINT].size - RISCV_ACLINT_SWI_SIZE;
    }
    name = g_strdup_printf("/soc/mtimer@%lx", addr);
    qemu_fdt_add_subnode(mc->fdt, name);
    qemu_fdt_setprop_string(mc->fdt, name, "compatible",
        "riscv,aclint-mtimer");
    qemu_fdt_setprop_cells(mc->fdt, name, "reg",
        0x0, addr + RISCV_ACLINT_DEFAULT_MTIME,
        0x0, size - RISCV_ACLINT_DEFAULT_MTIME,
        0x0, addr + RISCV_ACLINT_DEFAULT_MTIMECMP,
        0x0, RISCV_ACLINT_DEFAULT_MTIME);
    qemu_fdt_setprop(mc->fdt, name, "interrupts-extended",
        aclint_mtimer_cells, aclint_cells_size);
    riscv_socket_fdt_write_id(mc, mc->fdt, name, socket);
    g_free(name);

    if (s->aia_type != VIRT_AIA_TYPE_APLIC_IMSIC) {
        addr = memmap[VIRT_ACLINT_SSWI].base +
            (memmap[VIRT_ACLINT_SSWI].size * socket);
        name = g_strdup_printf("/soc/sswi@%lx", addr);
        qemu_fdt_add_subnode(mc->fdt, name);
        qemu_fdt_setprop_string(mc->fdt, name, "compatible",
            "riscv,aclint-sswi");
        qemu_fdt_setprop_cells(mc->fdt, name, "reg",
            0x0, addr, 0x0, memmap[VIRT_ACLINT_SSWI].size);
        qemu_fdt_setprop(mc->fdt, name, "interrupts-extended",
            aclint_sswi_cells, aclint_cells_size);
        qemu_fdt_setprop(mc->fdt, name, "interrupt-controller", NULL, 0);
        qemu_fdt_setprop_cell(mc->fdt, name, "#interrupt-cells", 0);
        riscv_socket_fdt_write_id(mc, mc->fdt, name, socket);
        g_free(name);
    }

    g_free(aclint_mswi_cells);
    g_free(aclint_mtimer_cells);
    g_free(aclint_sswi_cells);
}

static void create_fdt_socket_plic(RISCVVirtState *s,
                                   const MemMapEntry *memmap, int socket,
                                   uint32_t *phandle, uint32_t *intc_phandles,
                                   uint32_t *plic_phandles)
{
    int cpu;
    char *plic_name;
    uint32_t *plic_cells;
    unsigned long plic_addr;
    MachineState *mc = MACHINE(s);
    static const char * const plic_compat[2] = {
        "sifive,plic-1.0.0", "riscv,plic0"
    };

    if (kvm_enabled()) {
        plic_cells = g_new0(uint32_t, s->soc[socket].num_harts * 2);
    } else {
        plic_cells = g_new0(uint32_t, s->soc[socket].num_harts * 4);
    }

    for (cpu = 0; cpu < s->soc[socket].num_harts; cpu++) {
        if (kvm_enabled()) {
            plic_cells[cpu * 2 + 0] = cpu_to_be32(intc_phandles[cpu]);
            plic_cells[cpu * 2 + 1] = cpu_to_be32(IRQ_S_EXT);
        } else {
            plic_cells[cpu * 4 + 0] = cpu_to_be32(intc_phandles[cpu]);
            plic_cells[cpu * 4 + 1] = cpu_to_be32(IRQ_M_EXT);
            plic_cells[cpu * 4 + 2] = cpu_to_be32(intc_phandles[cpu]);
            plic_cells[cpu * 4 + 3] = cpu_to_be32(IRQ_S_EXT);
        }
    }

    plic_phandles[socket] = (*phandle)++;
    plic_addr = memmap[VIRT_PLIC].base + (memmap[VIRT_PLIC].size * socket);
    plic_name = g_strdup_printf("/soc/plic@%lx", plic_addr);
    qemu_fdt_add_subnode(mc->fdt, plic_name);
    qemu_fdt_setprop_cell(mc->fdt, plic_name,
        "#interrupt-cells", FDT_PLIC_INT_CELLS);
    qemu_fdt_setprop_string_array(mc->fdt, plic_name, "compatible",
                                  (char **)&plic_compat,
                                  ARRAY_SIZE(plic_compat));
    qemu_fdt_setprop(mc->fdt, plic_name, "interrupt-controller", NULL, 0);
    qemu_fdt_setprop(mc->fdt, plic_name, "interrupts-extended",
        plic_cells, s->soc[socket].num_harts * sizeof(uint32_t) * 4);
    qemu_fdt_setprop_cells(mc->fdt, plic_name, "reg",
        0x0, plic_addr, 0x0, memmap[VIRT_PLIC].size);
    qemu_fdt_setprop_cell(mc->fdt, plic_name, "riscv,ndev", VIRTIO_NDEV);
    riscv_socket_fdt_write_id(mc, mc->fdt, plic_name, socket);
    qemu_fdt_setprop_cell(mc->fdt, plic_name, "phandle",
        plic_phandles[socket]);

    if (!socket) {
        platform_bus_add_all_fdt_nodes(mc->fdt, plic_name,
                                       memmap[VIRT_PLATFORM_BUS].base,
                                       memmap[VIRT_PLATFORM_BUS].size,
                                       VIRT_PLATFORM_BUS_IRQ);
    }

    g_free(plic_name);

    g_free(plic_cells);
}

static uint32_t imsic_num_bits(uint32_t count)
{
    uint32_t ret = 0;

    while (BIT(ret) < count) {
        ret++;
    }

    return ret;
}

static void create_fdt_imsic(RISCVVirtState *s, const MemMapEntry *memmap,
                             uint32_t *phandle, uint32_t *intc_phandles,
                             uint32_t *msi_m_phandle, uint32_t *msi_s_phandle)
{
    int cpu, socket;
    char *imsic_name;
    MachineState *mc = MACHINE(s);
    uint32_t imsic_max_hart_per_socket, imsic_guest_bits;
    uint32_t *imsic_cells, *imsic_regs, imsic_addr, imsic_size;

    *msi_m_phandle = (*phandle)++;
    *msi_s_phandle = (*phandle)++;
    imsic_cells = g_new0(uint32_t, mc->smp.cpus * 2);
    imsic_regs = g_new0(uint32_t, riscv_socket_count(mc) * 4);

    /* M-level IMSIC node */
    for (cpu = 0; cpu < mc->smp.cpus; cpu++) {
        imsic_cells[cpu * 2 + 0] = cpu_to_be32(intc_phandles[cpu]);
        imsic_cells[cpu * 2 + 1] = cpu_to_be32(IRQ_M_EXT);
    }
    imsic_max_hart_per_socket = 0;
    for (socket = 0; socket < riscv_socket_count(mc); socket++) {
        imsic_addr = memmap[VIRT_IMSIC_M].base +
                     socket * VIRT_IMSIC_GROUP_MAX_SIZE;
        imsic_size = IMSIC_HART_SIZE(0) * s->soc[socket].num_harts;
        imsic_regs[socket * 4 + 0] = 0;
        imsic_regs[socket * 4 + 1] = cpu_to_be32(imsic_addr);
        imsic_regs[socket * 4 + 2] = 0;
        imsic_regs[socket * 4 + 3] = cpu_to_be32(imsic_size);
        if (imsic_max_hart_per_socket < s->soc[socket].num_harts) {
            imsic_max_hart_per_socket = s->soc[socket].num_harts;
        }
    }
    imsic_name = g_strdup_printf("/soc/imsics@%lx",
        (unsigned long)memmap[VIRT_IMSIC_M].base);
    qemu_fdt_add_subnode(mc->fdt, imsic_name);
    qemu_fdt_setprop_string(mc->fdt, imsic_name, "compatible",
        "riscv,imsics");
    qemu_fdt_setprop_cell(mc->fdt, imsic_name, "#interrupt-cells",
        FDT_IMSIC_INT_CELLS);
    qemu_fdt_setprop(mc->fdt, imsic_name, "interrupt-controller",
        NULL, 0);
    qemu_fdt_setprop(mc->fdt, imsic_name, "msi-controller",
        NULL, 0);
    qemu_fdt_setprop(mc->fdt, imsic_name, "interrupts-extended",
        imsic_cells, mc->smp.cpus * sizeof(uint32_t) * 2);
    qemu_fdt_setprop(mc->fdt, imsic_name, "reg", imsic_regs,
        riscv_socket_count(mc) * sizeof(uint32_t) * 4);
    qemu_fdt_setprop_cell(mc->fdt, imsic_name, "riscv,num-ids",
        VIRT_IRQCHIP_NUM_MSIS);
    qemu_fdt_setprop_cells(mc->fdt, imsic_name, "riscv,ipi-id",
        VIRT_IRQCHIP_IPI_MSI);
    if (riscv_socket_count(mc) > 1) {
        qemu_fdt_setprop_cell(mc->fdt, imsic_name, "riscv,hart-index-bits",
            imsic_num_bits(imsic_max_hart_per_socket));
        qemu_fdt_setprop_cell(mc->fdt, imsic_name, "riscv,group-index-bits",
            imsic_num_bits(riscv_socket_count(mc)));
        qemu_fdt_setprop_cell(mc->fdt, imsic_name, "riscv,group-index-shift",
            IMSIC_MMIO_GROUP_MIN_SHIFT);
    }
    qemu_fdt_setprop_cell(mc->fdt, imsic_name, "phandle", *msi_m_phandle);

    g_free(imsic_name);

    /* S-level IMSIC node */
    for (cpu = 0; cpu < mc->smp.cpus; cpu++) {
        imsic_cells[cpu * 2 + 0] = cpu_to_be32(intc_phandles[cpu]);
        imsic_cells[cpu * 2 + 1] = cpu_to_be32(IRQ_S_EXT);
    }
    imsic_guest_bits = imsic_num_bits(s->aia_guests + 1);
    imsic_max_hart_per_socket = 0;
    for (socket = 0; socket < riscv_socket_count(mc); socket++) {
        imsic_addr = memmap[VIRT_IMSIC_S].base +
                     socket * VIRT_IMSIC_GROUP_MAX_SIZE;
        imsic_size = IMSIC_HART_SIZE(imsic_guest_bits) *
                     s->soc[socket].num_harts;
        imsic_regs[socket * 4 + 0] = 0;
        imsic_regs[socket * 4 + 1] = cpu_to_be32(imsic_addr);
        imsic_regs[socket * 4 + 2] = 0;
        imsic_regs[socket * 4 + 3] = cpu_to_be32(imsic_size);
        if (imsic_max_hart_per_socket < s->soc[socket].num_harts) {
            imsic_max_hart_per_socket = s->soc[socket].num_harts;
        }
    }
    imsic_name = g_strdup_printf("/soc/imsics@%lx",
        (unsigned long)memmap[VIRT_IMSIC_S].base);
    qemu_fdt_add_subnode(mc->fdt, imsic_name);
    qemu_fdt_setprop_string(mc->fdt, imsic_name, "compatible",
        "riscv,imsics");
    qemu_fdt_setprop_cell(mc->fdt, imsic_name, "#interrupt-cells",
        FDT_IMSIC_INT_CELLS);
    qemu_fdt_setprop(mc->fdt, imsic_name, "interrupt-controller",
        NULL, 0);
    qemu_fdt_setprop(mc->fdt, imsic_name, "msi-controller",
        NULL, 0);
    qemu_fdt_setprop(mc->fdt, imsic_name, "interrupts-extended",
        imsic_cells, mc->smp.cpus * sizeof(uint32_t) * 2);
    qemu_fdt_setprop(mc->fdt, imsic_name, "reg", imsic_regs,
        riscv_socket_count(mc) * sizeof(uint32_t) * 4);
    qemu_fdt_setprop_cell(mc->fdt, imsic_name, "riscv,num-ids",
        VIRT_IRQCHIP_NUM_MSIS);
    qemu_fdt_setprop_cells(mc->fdt, imsic_name, "riscv,ipi-id",
        VIRT_IRQCHIP_IPI_MSI);
    if (imsic_guest_bits) {
        qemu_fdt_setprop_cell(mc->fdt, imsic_name, "riscv,guest-index-bits",
            imsic_guest_bits);
    }
    if (riscv_socket_count(mc) > 1) {
        qemu_fdt_setprop_cell(mc->fdt, imsic_name, "riscv,hart-index-bits",
            imsic_num_bits(imsic_max_hart_per_socket));
        qemu_fdt_setprop_cell(mc->fdt, imsic_name, "riscv,group-index-bits",
            imsic_num_bits(riscv_socket_count(mc)));
        qemu_fdt_setprop_cell(mc->fdt, imsic_name, "riscv,group-index-shift",
            IMSIC_MMIO_GROUP_MIN_SHIFT);
    }
    qemu_fdt_setprop_cell(mc->fdt, imsic_name, "phandle", *msi_s_phandle);
    g_free(imsic_name);

    g_free(imsic_regs);
    g_free(imsic_cells);
}

static void create_fdt_socket_aplic(RISCVVirtState *s,
                                    const MemMapEntry *memmap, int socket,
                                    uint32_t msi_m_phandle,
                                    uint32_t msi_s_phandle,
                                    uint32_t *phandle,
                                    uint32_t *intc_phandles,
                                    uint32_t *aplic_phandles)
{
    int cpu;
    char *aplic_name;
    uint32_t *aplic_cells;
    unsigned long aplic_addr;
    MachineState *mc = MACHINE(s);
    uint32_t aplic_m_phandle, aplic_s_phandle;

    aplic_m_phandle = (*phandle)++;
    aplic_s_phandle = (*phandle)++;
    aplic_cells = g_new0(uint32_t, s->soc[socket].num_harts * 2);

    /* M-level APLIC node */
    for (cpu = 0; cpu < s->soc[socket].num_harts; cpu++) {
        aplic_cells[cpu * 2 + 0] = cpu_to_be32(intc_phandles[cpu]);
        aplic_cells[cpu * 2 + 1] = cpu_to_be32(IRQ_M_EXT);
    }
    aplic_addr = memmap[VIRT_APLIC_M].base +
                 (memmap[VIRT_APLIC_M].size * socket);
    aplic_name = g_strdup_printf("/soc/aplic@%lx", aplic_addr);
    qemu_fdt_add_subnode(mc->fdt, aplic_name);
    qemu_fdt_setprop_string(mc->fdt, aplic_name, "compatible", "riscv,aplic");
    qemu_fdt_setprop_cell(mc->fdt, aplic_name,
        "#interrupt-cells", FDT_APLIC_INT_CELLS);
    qemu_fdt_setprop(mc->fdt, aplic_name, "interrupt-controller", NULL, 0);
    if (s->aia_type == VIRT_AIA_TYPE_APLIC) {
        qemu_fdt_setprop(mc->fdt, aplic_name, "interrupts-extended",
            aplic_cells, s->soc[socket].num_harts * sizeof(uint32_t) * 2);
    } else {
        qemu_fdt_setprop_cell(mc->fdt, aplic_name, "msi-parent",
            msi_m_phandle);
    }
    qemu_fdt_setprop_cells(mc->fdt, aplic_name, "reg",
        0x0, aplic_addr, 0x0, memmap[VIRT_APLIC_M].size);
    qemu_fdt_setprop_cell(mc->fdt, aplic_name, "riscv,num-sources",
        VIRT_IRQCHIP_NUM_SOURCES);
    qemu_fdt_setprop_cell(mc->fdt, aplic_name, "riscv,children",
        aplic_s_phandle);
    qemu_fdt_setprop_cells(mc->fdt, aplic_name, "riscv,delegate",
        aplic_s_phandle, 0x1, VIRT_IRQCHIP_NUM_SOURCES);
    riscv_socket_fdt_write_id(mc, mc->fdt, aplic_name, socket);
    qemu_fdt_setprop_cell(mc->fdt, aplic_name, "phandle", aplic_m_phandle);
    g_free(aplic_name);

    /* S-level APLIC node */
    for (cpu = 0; cpu < s->soc[socket].num_harts; cpu++) {
        aplic_cells[cpu * 2 + 0] = cpu_to_be32(intc_phandles[cpu]);
        aplic_cells[cpu * 2 + 1] = cpu_to_be32(IRQ_S_EXT);
    }
    aplic_addr = memmap[VIRT_APLIC_S].base +
                 (memmap[VIRT_APLIC_S].size * socket);
    aplic_name = g_strdup_printf("/soc/aplic@%lx", aplic_addr);
    qemu_fdt_add_subnode(mc->fdt, aplic_name);
    qemu_fdt_setprop_string(mc->fdt, aplic_name, "compatible", "riscv,aplic");
    qemu_fdt_setprop_cell(mc->fdt, aplic_name,
        "#interrupt-cells", FDT_APLIC_INT_CELLS);
    qemu_fdt_setprop(mc->fdt, aplic_name, "interrupt-controller", NULL, 0);
    if (s->aia_type == VIRT_AIA_TYPE_APLIC) {
        qemu_fdt_setprop(mc->fdt, aplic_name, "interrupts-extended",
            aplic_cells, s->soc[socket].num_harts * sizeof(uint32_t) * 2);
    } else {
        qemu_fdt_setprop_cell(mc->fdt, aplic_name, "msi-parent",
            msi_s_phandle);
    }
    qemu_fdt_setprop_cells(mc->fdt, aplic_name, "reg",
        0x0, aplic_addr, 0x0, memmap[VIRT_APLIC_S].size);
    qemu_fdt_setprop_cell(mc->fdt, aplic_name, "riscv,num-sources",
        VIRT_IRQCHIP_NUM_SOURCES);
    riscv_socket_fdt_write_id(mc, mc->fdt, aplic_name, socket);
    qemu_fdt_setprop_cell(mc->fdt, aplic_name, "phandle", aplic_s_phandle);

    if (!socket) {
        platform_bus_add_all_fdt_nodes(mc->fdt, aplic_name,
                                       memmap[VIRT_PLATFORM_BUS].base,
                                       memmap[VIRT_PLATFORM_BUS].size,
                                       VIRT_PLATFORM_BUS_IRQ);
    }

    g_free(aplic_name);

    g_free(aplic_cells);
    aplic_phandles[socket] = aplic_s_phandle;
}

static void create_fdt_sockets(RISCVVirtState *s, const MemMapEntry *memmap,
                               bool is_32_bit, uint32_t *phandle,
                               uint32_t *irq_mmio_phandle,
                               uint32_t *irq_pcie_phandle,
                               uint32_t *irq_virtio_phandle,
                               uint32_t *msi_pcie_phandle)
{
    char *clust_name;
    int socket, phandle_pos;
    MachineState *mc = MACHINE(s);
    uint32_t msi_m_phandle = 0, msi_s_phandle = 0;
    uint32_t *intc_phandles, xplic_phandles[MAX_NODES];

    qemu_fdt_add_subnode(mc->fdt, "/cpus");
    qemu_fdt_setprop_cell(mc->fdt, "/cpus", "timebase-frequency",
                          RISCV_ACLINT_DEFAULT_TIMEBASE_FREQ);
    qemu_fdt_setprop_cell(mc->fdt, "/cpus", "#size-cells", 0x0);
    qemu_fdt_setprop_cell(mc->fdt, "/cpus", "#address-cells", 0x1);
    qemu_fdt_add_subnode(mc->fdt, "/cpus/cpu-map");

    intc_phandles = g_new0(uint32_t, mc->smp.cpus);

    phandle_pos = mc->smp.cpus;
    for (socket = (riscv_socket_count(mc) - 1); socket >= 0; socket--) {
        phandle_pos -= s->soc[socket].num_harts;

        clust_name = g_strdup_printf("/cpus/cpu-map/cluster%d", socket);
        qemu_fdt_add_subnode(mc->fdt, clust_name);

        create_fdt_socket_cpus(s, socket, clust_name, phandle,
            is_32_bit, &intc_phandles[phandle_pos]);

        create_fdt_socket_memory(s, memmap, socket);

        g_free(clust_name);

        if (!kvm_enabled()) {
            if (s->have_aclint) {
                create_fdt_socket_aclint(s, memmap, socket,
                    &intc_phandles[phandle_pos]);
            } else {
                create_fdt_socket_clint(s, memmap, socket,
                    &intc_phandles[phandle_pos]);
            }
        }
    }

    if (s->aia_type == VIRT_AIA_TYPE_APLIC_IMSIC) {
        create_fdt_imsic(s, memmap, phandle, intc_phandles,
            &msi_m_phandle, &msi_s_phandle);
        *msi_pcie_phandle = msi_s_phandle;
    }

    phandle_pos = mc->smp.cpus;
    for (socket = (riscv_socket_count(mc) - 1); socket >= 0; socket--) {
        phandle_pos -= s->soc[socket].num_harts;

        if (s->aia_type == VIRT_AIA_TYPE_NONE) {
            create_fdt_socket_plic(s, memmap, socket, phandle,
                &intc_phandles[phandle_pos], xplic_phandles);
        } else {
            create_fdt_socket_aplic(s, memmap, socket,
                msi_m_phandle, msi_s_phandle, phandle,
                &intc_phandles[phandle_pos], xplic_phandles);
        }
    }

    g_free(intc_phandles);

    for (socket = 0; socket < riscv_socket_count(mc); socket++) {
        if (socket == 0) {
            *irq_mmio_phandle = xplic_phandles[socket];
            *irq_virtio_phandle = xplic_phandles[socket];
            *irq_pcie_phandle = xplic_phandles[socket];
        }
        if (socket == 1) {
            *irq_virtio_phandle = xplic_phandles[socket];
            *irq_pcie_phandle = xplic_phandles[socket];
        }
        if (socket == 2) {
            *irq_pcie_phandle = xplic_phandles[socket];
        }
    }

    riscv_socket_fdt_write_distance_matrix(mc, mc->fdt);
}

static void create_fdt_virtio(RISCVVirtState *s, const MemMapEntry *memmap,
                              uint32_t irq_virtio_phandle)
{
    int i;
    char *name;
    MachineState *mc = MACHINE(s);

    for (i = 0; i < VIRTIO_COUNT; i++) {
        name = g_strdup_printf("/soc/virtio_mmio@%lx",
            (long)(memmap[VIRT_VIRTIO].base + i * memmap[VIRT_VIRTIO].size));
        qemu_fdt_add_subnode(mc->fdt, name);
        qemu_fdt_setprop_string(mc->fdt, name, "compatible", "virtio,mmio");
        qemu_fdt_setprop_cells(mc->fdt, name, "reg",
            0x0, memmap[VIRT_VIRTIO].base + i * memmap[VIRT_VIRTIO].size,
            0x0, memmap[VIRT_VIRTIO].size);
        qemu_fdt_setprop_cell(mc->fdt, name, "interrupt-parent",
            irq_virtio_phandle);
        if (s->aia_type == VIRT_AIA_TYPE_NONE) {
            qemu_fdt_setprop_cell(mc->fdt, name, "interrupts",
                                  VIRTIO_IRQ + i);
        } else {
            qemu_fdt_setprop_cells(mc->fdt, name, "interrupts",
                                   VIRTIO_IRQ + i, 0x4);
        }
        g_free(name);
    }
}

static void create_fdt_pcie(RISCVVirtState *s, const MemMapEntry *memmap,
                            uint32_t irq_pcie_phandle,
                            uint32_t msi_pcie_phandle)
{
    char *name;
    MachineState *mc = MACHINE(s);

    name = g_strdup_printf("/soc/pci@%lx",
        (long) memmap[VIRT_PCIE_ECAM].base);
    qemu_fdt_add_subnode(mc->fdt, name);
    qemu_fdt_setprop_cell(mc->fdt, name, "#address-cells",
        FDT_PCI_ADDR_CELLS);
    qemu_fdt_setprop_cell(mc->fdt, name, "#interrupt-cells",
        FDT_PCI_INT_CELLS);
    qemu_fdt_setprop_cell(mc->fdt, name, "#size-cells", 0x2);
    qemu_fdt_setprop_string(mc->fdt, name, "compatible",
        "pci-host-ecam-generic");
    qemu_fdt_setprop_string(mc->fdt, name, "device_type", "pci");
    qemu_fdt_setprop_cell(mc->fdt, name, "linux,pci-domain", 0);
    qemu_fdt_setprop_cells(mc->fdt, name, "bus-range", 0,
        memmap[VIRT_PCIE_ECAM].size / PCIE_MMCFG_SIZE_MIN - 1);
    qemu_fdt_setprop(mc->fdt, name, "dma-coherent", NULL, 0);
    if (s->aia_type == VIRT_AIA_TYPE_APLIC_IMSIC) {
        qemu_fdt_setprop_cell(mc->fdt, name, "msi-parent", msi_pcie_phandle);
    }
    qemu_fdt_setprop_cells(mc->fdt, name, "reg", 0,
        memmap[VIRT_PCIE_ECAM].base, 0, memmap[VIRT_PCIE_ECAM].size);
    qemu_fdt_setprop_sized_cells(mc->fdt, name, "ranges",
        1, FDT_PCI_RANGE_IOPORT, 2, 0,
        2, memmap[VIRT_PCIE_PIO].base, 2, memmap[VIRT_PCIE_PIO].size,
        1, FDT_PCI_RANGE_MMIO,
        2, memmap[VIRT_PCIE_MMIO].base,
        2, memmap[VIRT_PCIE_MMIO].base, 2, memmap[VIRT_PCIE_MMIO].size,
        1, FDT_PCI_RANGE_MMIO_64BIT,
        2, virt_high_pcie_memmap.base,
        2, virt_high_pcie_memmap.base, 2, virt_high_pcie_memmap.size);

    create_pcie_irq_map(s, mc->fdt, name, irq_pcie_phandle);
    g_free(name);
}

static void create_fdt_reset(RISCVVirtState *s, const MemMapEntry *memmap,
                             uint32_t *phandle)
{
    char *name;
    uint32_t test_phandle;
    MachineState *mc = MACHINE(s);

    test_phandle = (*phandle)++;
    name = g_strdup_printf("/soc/test@%lx",
        (long)memmap[VIRT_TEST].base);
    qemu_fdt_add_subnode(mc->fdt, name);
    {
        static const char * const compat[3] = {
            "sifive,test1", "sifive,test0", "syscon"
        };
        qemu_fdt_setprop_string_array(mc->fdt, name, "compatible",
                                      (char **)&compat, ARRAY_SIZE(compat));
    }
    qemu_fdt_setprop_cells(mc->fdt, name, "reg",
        0x0, memmap[VIRT_TEST].base, 0x0, memmap[VIRT_TEST].size);
    qemu_fdt_setprop_cell(mc->fdt, name, "phandle", test_phandle);
    test_phandle = qemu_fdt_get_phandle(mc->fdt, name);
    g_free(name);

    name = g_strdup_printf("/soc/reboot");
    qemu_fdt_add_subnode(mc->fdt, name);
    qemu_fdt_setprop_string(mc->fdt, name, "compatible", "syscon-reboot");
    qemu_fdt_setprop_cell(mc->fdt, name, "regmap", test_phandle);
    qemu_fdt_setprop_cell(mc->fdt, name, "offset", 0x0);
    qemu_fdt_setprop_cell(mc->fdt, name, "value", FINISHER_RESET);
    g_free(name);

    name = g_strdup_printf("/soc/poweroff");
    qemu_fdt_add_subnode(mc->fdt, name);
    qemu_fdt_setprop_string(mc->fdt, name, "compatible", "syscon-poweroff");
    qemu_fdt_setprop_cell(mc->fdt, name, "regmap", test_phandle);
    qemu_fdt_setprop_cell(mc->fdt, name, "offset", 0x0);
    qemu_fdt_setprop_cell(mc->fdt, name, "value", FINISHER_PASS);
    g_free(name);
}

static void create_fdt_uart(RISCVVirtState *s, const MemMapEntry *memmap,
                            uint32_t irq_mmio_phandle)
{
    char *name;
    MachineState *mc = MACHINE(s);

    name = g_strdup_printf("/soc/uart@%lx", (long)memmap[VIRT_UART0].base);
    qemu_fdt_add_subnode(mc->fdt, name);
    qemu_fdt_setprop_string(mc->fdt, name, "compatible", "ns16550a");
    qemu_fdt_setprop_cells(mc->fdt, name, "reg",
        0x0, memmap[VIRT_UART0].base,
        0x0, memmap[VIRT_UART0].size);
    qemu_fdt_setprop_cell(mc->fdt, name, "clock-frequency", 3686400);
    qemu_fdt_setprop_cell(mc->fdt, name, "interrupt-parent", irq_mmio_phandle);
    if (s->aia_type == VIRT_AIA_TYPE_NONE) {
        qemu_fdt_setprop_cell(mc->fdt, name, "interrupts", UART0_IRQ);
    } else {
        qemu_fdt_setprop_cells(mc->fdt, name, "interrupts", UART0_IRQ, 0x4);
    }

    qemu_fdt_add_subnode(mc->fdt, "/chosen");
    qemu_fdt_setprop_string(mc->fdt, "/chosen", "stdout-path", name);
    g_free(name);
}

static void create_fdt_rtc(RISCVVirtState *s, const MemMapEntry *memmap,
                           uint32_t irq_mmio_phandle)
{
    char *name;
    MachineState *mc = MACHINE(s);

    name = g_strdup_printf("/soc/rtc@%lx", (long)memmap[VIRT_RTC].base);
    qemu_fdt_add_subnode(mc->fdt, name);
    qemu_fdt_setprop_string(mc->fdt, name, "compatible",
        "google,goldfish-rtc");
    qemu_fdt_setprop_cells(mc->fdt, name, "reg",
        0x0, memmap[VIRT_RTC].base, 0x0, memmap[VIRT_RTC].size);
    qemu_fdt_setprop_cell(mc->fdt, name, "interrupt-parent",
        irq_mmio_phandle);
    if (s->aia_type == VIRT_AIA_TYPE_NONE) {
        qemu_fdt_setprop_cell(mc->fdt, name, "interrupts", RTC_IRQ);
    } else {
        qemu_fdt_setprop_cells(mc->fdt, name, "interrupts", RTC_IRQ, 0x4);
    }
    g_free(name);
}

static void create_fdt_flash(RISCVVirtState *s, const MemMapEntry *memmap)
{
    char *name;
    MachineState *mc = MACHINE(s);
    hwaddr flashsize = virt_memmap[VIRT_FLASH].size / 2;
    hwaddr flashbase = virt_memmap[VIRT_FLASH].base;

    name = g_strdup_printf("/flash@%" PRIx64, flashbase);
    qemu_fdt_add_subnode(mc->fdt, name);
    qemu_fdt_setprop_string(mc->fdt, name, "compatible", "cfi-flash");
    qemu_fdt_setprop_sized_cells(mc->fdt, name, "reg",
                                 2, flashbase, 2, flashsize,
                                 2, flashbase + flashsize, 2, flashsize);
    qemu_fdt_setprop_cell(mc->fdt, name, "bank-width", 4);
    g_free(name);
}

static void create_fdt_fw_cfg(RISCVVirtState *s, const MemMapEntry *memmap)
{
    char *nodename;
    MachineState *mc = MACHINE(s);
    hwaddr base = memmap[VIRT_FW_CFG].base;
    hwaddr size = memmap[VIRT_FW_CFG].size;

    nodename = g_strdup_printf("/fw-cfg@%" PRIx64, base);
    qemu_fdt_add_subnode(mc->fdt, nodename);
    qemu_fdt_setprop_string(mc->fdt, nodename,
                            "compatible", "qemu,fw-cfg-mmio");
    qemu_fdt_setprop_sized_cells(mc->fdt, nodename, "reg",
                                 2, base, 2, size);
    qemu_fdt_setprop(mc->fdt, nodename, "dma-coherent", NULL, 0);
    g_free(nodename);
}

static void create_fdt(RISCVVirtState *s, const MemMapEntry *memmap,
                       uint64_t mem_size, const char *cmdline, bool is_32_bit)
{
    MachineState *mc = MACHINE(s);
    uint32_t phandle = 1, irq_mmio_phandle = 1, msi_pcie_phandle = 1;
    uint32_t irq_pcie_phandle = 1, irq_virtio_phandle = 1;

    if (mc->dtb) {
        mc->fdt = load_device_tree(mc->dtb, &s->fdt_size);
        if (!mc->fdt) {
            error_report("load_device_tree() failed");
            exit(1);
        }
        goto update_bootargs;
    } else {
        mc->fdt = create_device_tree(&s->fdt_size);
        if (!mc->fdt) {
            error_report("create_device_tree() failed");
            exit(1);
        }
    }

    qemu_fdt_setprop_string(mc->fdt, "/", "model", "riscv-virtio,qemu");
    qemu_fdt_setprop_string(mc->fdt, "/", "compatible", "riscv-virtio");
    qemu_fdt_setprop_cell(mc->fdt, "/", "#size-cells", 0x2);
    qemu_fdt_setprop_cell(mc->fdt, "/", "#address-cells", 0x2);

    qemu_fdt_add_subnode(mc->fdt, "/soc");
    qemu_fdt_setprop(mc->fdt, "/soc", "ranges", NULL, 0);
    qemu_fdt_setprop_string(mc->fdt, "/soc", "compatible", "simple-bus");
    qemu_fdt_setprop_cell(mc->fdt, "/soc", "#size-cells", 0x2);
    qemu_fdt_setprop_cell(mc->fdt, "/soc", "#address-cells", 0x2);

    create_fdt_sockets(s, memmap, is_32_bit, &phandle,
        &irq_mmio_phandle, &irq_pcie_phandle, &irq_virtio_phandle,
        &msi_pcie_phandle);

    create_fdt_virtio(s, memmap, irq_virtio_phandle);

    create_fdt_pcie(s, memmap, irq_pcie_phandle, msi_pcie_phandle);

    create_fdt_reset(s, memmap, &phandle);

    create_fdt_uart(s, memmap, irq_mmio_phandle);

    create_fdt_rtc(s, memmap, irq_mmio_phandle);

    create_fdt_flash(s, memmap);
    create_fdt_fw_cfg(s, memmap);

update_bootargs:
    if (cmdline && *cmdline) {
        qemu_fdt_setprop_string(mc->fdt, "/chosen", "bootargs", cmdline);
    }
}

static inline DeviceState *gpex_pcie_init(MemoryRegion *sys_mem,
                                          hwaddr ecam_base, hwaddr ecam_size,
                                          hwaddr mmio_base, hwaddr mmio_size,
                                          hwaddr high_mmio_base,
                                          hwaddr high_mmio_size,
                                          hwaddr pio_base,
                                          DeviceState *irqchip)
{
    DeviceState *dev;
    MemoryRegion *ecam_alias, *ecam_reg;
    MemoryRegion *mmio_alias, *high_mmio_alias, *mmio_reg;
    qemu_irq irq;
    int i;

    dev = qdev_new(TYPE_GPEX_HOST);

    sysbus_realize_and_unref(SYS_BUS_DEVICE(dev), &error_fatal);

    ecam_alias = g_new0(MemoryRegion, 1);
    ecam_reg = sysbus_mmio_get_region(SYS_BUS_DEVICE(dev), 0);
    memory_region_init_alias(ecam_alias, OBJECT(dev), "pcie-ecam",
                             ecam_reg, 0, ecam_size);
    memory_region_add_subregion(get_system_memory(), ecam_base, ecam_alias);

    mmio_alias = g_new0(MemoryRegion, 1);
    mmio_reg = sysbus_mmio_get_region(SYS_BUS_DEVICE(dev), 1);
    memory_region_init_alias(mmio_alias, OBJECT(dev), "pcie-mmio",
                             mmio_reg, mmio_base, mmio_size);
    memory_region_add_subregion(get_system_memory(), mmio_base, mmio_alias);

    /* Map high MMIO space */
    high_mmio_alias = g_new0(MemoryRegion, 1);
    memory_region_init_alias(high_mmio_alias, OBJECT(dev), "pcie-mmio-high",
                             mmio_reg, high_mmio_base, high_mmio_size);
    memory_region_add_subregion(get_system_memory(), high_mmio_base,
                                high_mmio_alias);

    sysbus_mmio_map(SYS_BUS_DEVICE(dev), 2, pio_base);

    for (i = 0; i < GPEX_NUM_IRQS; i++) {
        irq = qdev_get_gpio_in(irqchip, PCIE_IRQ + i);

        sysbus_connect_irq(SYS_BUS_DEVICE(dev), i, irq);
        gpex_set_irq_num(GPEX_HOST(dev), i, PCIE_IRQ + i);
    }

    return dev;
}

static FWCfgState *create_fw_cfg(const MachineState *mc)
{
    hwaddr base = virt_memmap[VIRT_FW_CFG].base;
    FWCfgState *fw_cfg;

    fw_cfg = fw_cfg_init_mem_wide(base + 8, base, 8, base + 16,
                                  &address_space_memory);
    fw_cfg_add_i16(fw_cfg, FW_CFG_NB_CPUS, (uint16_t)mc->smp.cpus);

    return fw_cfg;
}

static DeviceState *virt_create_plic(const MemMapEntry *memmap, int socket,
                                     int base_hartid, int hart_count)
{
    DeviceState *ret;
    char *plic_hart_config;

    /* Per-socket PLIC hart topology configuration string */
    plic_hart_config = riscv_plic_hart_config_string(hart_count);

    /* Per-socket PLIC */
    ret = sifive_plic_create(
            memmap[VIRT_PLIC].base + socket * memmap[VIRT_PLIC].size,
            plic_hart_config, hart_count, base_hartid,
            VIRT_IRQCHIP_NUM_SOURCES,
            ((1U << VIRT_IRQCHIP_NUM_PRIO_BITS) - 1),
            VIRT_PLIC_PRIORITY_BASE,
            VIRT_PLIC_PENDING_BASE,
            VIRT_PLIC_ENABLE_BASE,
            VIRT_PLIC_ENABLE_STRIDE,
            VIRT_PLIC_CONTEXT_BASE,
            VIRT_PLIC_CONTEXT_STRIDE,
            memmap[VIRT_PLIC].size);

    g_free(plic_hart_config);

    return ret;
}

static DeviceState *virt_create_aia(RISCVVirtAIAType aia_type, int aia_guests,
                                    const MemMapEntry *memmap, int socket,
                                    int base_hartid, int hart_count)
{
    int i;
    hwaddr addr;
    uint32_t guest_bits;
    DeviceState *aplic_m;
    bool msimode = (aia_type == VIRT_AIA_TYPE_APLIC_IMSIC) ? true : false;

    if (msimode) {
        /* Per-socket M-level IMSICs */
        addr = memmap[VIRT_IMSIC_M].base + socket * VIRT_IMSIC_GROUP_MAX_SIZE;
        for (i = 0; i < hart_count; i++) {
            riscv_imsic_create(addr + i * IMSIC_HART_SIZE(0),
                               base_hartid + i, true, 1,
                               VIRT_IRQCHIP_NUM_MSIS);
        }

        /* Per-socket S-level IMSICs */
        guest_bits = imsic_num_bits(aia_guests + 1);
        addr = memmap[VIRT_IMSIC_S].base + socket * VIRT_IMSIC_GROUP_MAX_SIZE;
        for (i = 0; i < hart_count; i++) {
            riscv_imsic_create(addr + i * IMSIC_HART_SIZE(guest_bits),
                               base_hartid + i, false, 1 + aia_guests,
                               VIRT_IRQCHIP_NUM_MSIS);
        }
    }

    /* Per-socket M-level APLIC */
    aplic_m = riscv_aplic_create(
        memmap[VIRT_APLIC_M].base + socket * memmap[VIRT_APLIC_M].size,
        memmap[VIRT_APLIC_M].size,
        (msimode) ? 0 : base_hartid,
        (msimode) ? 0 : hart_count,
        VIRT_IRQCHIP_NUM_SOURCES,
        VIRT_IRQCHIP_NUM_PRIO_BITS,
        msimode, true, NULL);

    if (aplic_m) {
        /* Per-socket S-level APLIC */
        riscv_aplic_create(
            memmap[VIRT_APLIC_S].base + socket * memmap[VIRT_APLIC_S].size,
            memmap[VIRT_APLIC_S].size,
            (msimode) ? 0 : base_hartid,
            (msimode) ? 0 : hart_count,
            VIRT_IRQCHIP_NUM_SOURCES,
            VIRT_IRQCHIP_NUM_PRIO_BITS,
            msimode, false, aplic_m);
    }

    return aplic_m;
}

<<<<<<< HEAD
static
void virt_machine_done(Notifier *notifier, void *data)
=======
static void create_platform_bus(RISCVVirtState *s, DeviceState *irqchip)
{
    DeviceState *dev;
    SysBusDevice *sysbus;
    const MemMapEntry *memmap = virt_memmap;
    int i;
    MemoryRegion *sysmem = get_system_memory();

    dev = qdev_new(TYPE_PLATFORM_BUS_DEVICE);
    dev->id = g_strdup(TYPE_PLATFORM_BUS_DEVICE);
    qdev_prop_set_uint32(dev, "num_irqs", VIRT_PLATFORM_BUS_NUM_IRQS);
    qdev_prop_set_uint32(dev, "mmio_size", memmap[VIRT_PLATFORM_BUS].size);
    sysbus_realize_and_unref(SYS_BUS_DEVICE(dev), &error_fatal);
    s->platform_bus_dev = dev;

    sysbus = SYS_BUS_DEVICE(dev);
    for (i = 0; i < VIRT_PLATFORM_BUS_NUM_IRQS; i++) {
        int irq = VIRT_PLATFORM_BUS_IRQ + i;
        sysbus_connect_irq(sysbus, i, qdev_get_gpio_in(irqchip, irq));
    }

    memory_region_add_subregion(sysmem,
                                memmap[VIRT_PLATFORM_BUS].base,
                                sysbus_mmio_get_region(sysbus, 0));
}

static void virt_machine_done(Notifier *notifier, void *data)
>>>>>>> d102b816
{
    RISCVVirtState *s = container_of(notifier, RISCVVirtState,
                                     machine_done);
    const MemMapEntry *memmap = virt_memmap;
    MachineState *machine = MACHINE(s);
    target_ulong start_addr = memmap[VIRT_DRAM].base;
    target_ulong firmware_end_addr, kernel_start_addr;
    uint32_t fdt_load_addr;
    uint64_t kernel_entry;

    /*
     * Only direct boot kernel is currently supported for KVM VM,
<<<<<<< HEAD
     * so the "-bios" parameter is ignored and treated like "-bios none"
     * when KVM is enabled.
     */
    if (kvm_enabled()) {
        g_free(machine->firmware);
        machine->firmware = g_strdup("none");
=======
     * so the "-bios" parameter is not supported when KVM is enabled.
     */
    if (kvm_enabled()) {
        if (machine->firmware) {
            if (strcmp(machine->firmware, "none")) {
                error_report("Machine mode firmware is not supported in "
                             "combination with KVM.");
                exit(1);
            }
        } else {
            machine->firmware = g_strdup("none");
        }
>>>>>>> d102b816
    }

    if (riscv_is_32bit(&s->soc[0])) {
        firmware_end_addr = riscv_find_and_load_firmware(machine,
                                    RISCV32_BIOS_BIN, start_addr, NULL);
    } else {
        firmware_end_addr = riscv_find_and_load_firmware(machine,
                                    RISCV64_BIOS_BIN, start_addr, NULL);
    }

    if (machine->kernel_filename) {
        kernel_start_addr = riscv_calc_kernel_start_addr(&s->soc[0],
                                                         firmware_end_addr);

        kernel_entry = riscv_load_kernel(machine->kernel_filename,
                                         kernel_start_addr, NULL);

        if (machine->initrd_filename) {
            hwaddr start;
            hwaddr end = riscv_load_initrd(machine->initrd_filename,
                                           machine->ram_size, kernel_entry,
                                           &start);
            qemu_fdt_setprop_cell(machine->fdt, "/chosen",
                                  "linux,initrd-start", start);
            qemu_fdt_setprop_cell(machine->fdt, "/chosen", "linux,initrd-end",
                                  end);
        }
    } else {
       /*
        * If dynamic firmware is used, it doesn't know where is the next mode
        * if kernel argument is not set.
        */
        kernel_entry = 0;
    }

    if (drive_get(IF_PFLASH, 0, 0)) {
        /*
         * Pflash was supplied, let's overwrite the address we jump to after
         * reset to the base of the flash.
         */
        start_addr = virt_memmap[VIRT_FLASH].base;
    }

    /*
     * Init fw_cfg.  Must be done before riscv_load_fdt, otherwise the device
     * tree cannot be altered and we get FDT_ERR_NOSPACE.
     */
    s->fw_cfg = create_fw_cfg(machine);
    rom_set_fw(s->fw_cfg);

    /* Compute the fdt load address in dram */
    fdt_load_addr = riscv_load_fdt(memmap[VIRT_DRAM].base,
                                   machine->ram_size, machine->fdt);
    /* load the reset vector */
    riscv_setup_rom_reset_vec(machine, &s->soc[0], start_addr,
                              virt_memmap[VIRT_MROM].base,
                              virt_memmap[VIRT_MROM].size, kernel_entry,
                              fdt_load_addr, machine->fdt);

    /*
     * Only direct boot kernel is currently supported for KVM VM,
     * So here setup kernel start address and fdt address.
     * TODO:Support firmware loading and integrate to TCG start
     */
    if (kvm_enabled()) {
        riscv_setup_direct_kernel(kernel_entry, fdt_load_addr);
    }
}

static void virt_machine_init(MachineState *machine)
{
    const MemMapEntry *memmap = virt_memmap;
    RISCVVirtState *s = RISCV_VIRT_MACHINE(machine);
    MemoryRegion *system_memory = get_system_memory();
    MemoryRegion *mask_rom = g_new(MemoryRegion, 1);
    char *soc_name;
    DeviceState *mmio_irqchip, *virtio_irqchip, *pcie_irqchip;
    int i, base_hartid, hart_count;

    /* Check socket count limit */
    if (VIRT_SOCKETS_MAX < riscv_socket_count(machine)) {
        error_report("number of sockets/nodes should be less than %d",
            VIRT_SOCKETS_MAX);
        exit(1);
    }

    /* Initialize sockets */
    mmio_irqchip = virtio_irqchip = pcie_irqchip = NULL;
    for (i = 0; i < riscv_socket_count(machine); i++) {
        if (!riscv_socket_check_hartids(machine, i)) {
            error_report("discontinuous hartids in socket%d", i);
            exit(1);
        }

        base_hartid = riscv_socket_first_hartid(machine, i);
        if (base_hartid < 0) {
            error_report("can't find hartid base for socket%d", i);
            exit(1);
        }

        hart_count = riscv_socket_hart_count(machine, i);
        if (hart_count < 0) {
            error_report("can't find hart count for socket%d", i);
            exit(1);
        }

        soc_name = g_strdup_printf("soc%d", i);
        object_initialize_child(OBJECT(machine), soc_name, &s->soc[i],
                                TYPE_RISCV_HART_ARRAY);
        g_free(soc_name);
        object_property_set_str(OBJECT(&s->soc[i]), "cpu-type",
                                machine->cpu_type, &error_abort);
        object_property_set_int(OBJECT(&s->soc[i]), "hartid-base",
                                base_hartid, &error_abort);
        object_property_set_int(OBJECT(&s->soc[i]), "num-harts",
                                hart_count, &error_abort);
        sysbus_realize(SYS_BUS_DEVICE(&s->soc[i]), &error_fatal);

        if (!kvm_enabled()) {
            if (s->have_aclint) {
                if (s->aia_type == VIRT_AIA_TYPE_APLIC_IMSIC) {
                    /* Per-socket ACLINT MTIMER */
                    riscv_aclint_mtimer_create(memmap[VIRT_CLINT].base +
                            i * RISCV_ACLINT_DEFAULT_MTIMER_SIZE,
                        RISCV_ACLINT_DEFAULT_MTIMER_SIZE,
                        base_hartid, hart_count,
                        RISCV_ACLINT_DEFAULT_MTIMECMP,
                        RISCV_ACLINT_DEFAULT_MTIME,
                        RISCV_ACLINT_DEFAULT_TIMEBASE_FREQ, true);
                } else {
                    /* Per-socket ACLINT MSWI, MTIMER, and SSWI */
                    riscv_aclint_swi_create(memmap[VIRT_CLINT].base +
                            i * memmap[VIRT_CLINT].size,
                        base_hartid, hart_count, false);
                    riscv_aclint_mtimer_create(memmap[VIRT_CLINT].base +
                            i * memmap[VIRT_CLINT].size +
                            RISCV_ACLINT_SWI_SIZE,
                        RISCV_ACLINT_DEFAULT_MTIMER_SIZE,
                        base_hartid, hart_count,
                        RISCV_ACLINT_DEFAULT_MTIMECMP,
                        RISCV_ACLINT_DEFAULT_MTIME,
                        RISCV_ACLINT_DEFAULT_TIMEBASE_FREQ, true);
                    riscv_aclint_swi_create(memmap[VIRT_ACLINT_SSWI].base +
                            i * memmap[VIRT_ACLINT_SSWI].size,
                        base_hartid, hart_count, true);
                }
            } else {
                /* Per-socket SiFive CLINT */
                riscv_aclint_swi_create(
                    memmap[VIRT_CLINT].base + i * memmap[VIRT_CLINT].size,
                    base_hartid, hart_count, false);
                riscv_aclint_mtimer_create(memmap[VIRT_CLINT].base +
                        i * memmap[VIRT_CLINT].size + RISCV_ACLINT_SWI_SIZE,
                    RISCV_ACLINT_DEFAULT_MTIMER_SIZE, base_hartid, hart_count,
                    RISCV_ACLINT_DEFAULT_MTIMECMP, RISCV_ACLINT_DEFAULT_MTIME,
                    RISCV_ACLINT_DEFAULT_TIMEBASE_FREQ, true);
            }
        }

        /* Per-socket interrupt controller */
        if (s->aia_type == VIRT_AIA_TYPE_NONE) {
            s->irqchip[i] = virt_create_plic(memmap, i,
                                             base_hartid, hart_count);
        } else {
            s->irqchip[i] = virt_create_aia(s->aia_type, s->aia_guests,
                                            memmap, i, base_hartid,
                                            hart_count);
        }

        /* Try to use different IRQCHIP instance based device type */
        if (i == 0) {
            mmio_irqchip = s->irqchip[i];
            virtio_irqchip = s->irqchip[i];
            pcie_irqchip = s->irqchip[i];
        }
        if (i == 1) {
            virtio_irqchip = s->irqchip[i];
            pcie_irqchip = s->irqchip[i];
        }
        if (i == 2) {
            pcie_irqchip = s->irqchip[i];
        }
    }

    if (riscv_is_32bit(&s->soc[0])) {
#if HOST_LONG_BITS == 64
        /* limit RAM size in a 32-bit system */
        if (machine->ram_size > 10 * GiB) {
            machine->ram_size = 10 * GiB;
            error_report("Limiting RAM size to 10 GiB");
        }
#endif
        virt_high_pcie_memmap.base = VIRT32_HIGH_PCIE_MMIO_BASE;
        virt_high_pcie_memmap.size = VIRT32_HIGH_PCIE_MMIO_SIZE;
    } else {
        virt_high_pcie_memmap.size = VIRT64_HIGH_PCIE_MMIO_SIZE;
        virt_high_pcie_memmap.base = memmap[VIRT_DRAM].base + machine->ram_size;
        virt_high_pcie_memmap.base =
            ROUND_UP(virt_high_pcie_memmap.base, virt_high_pcie_memmap.size);
    }

    /* register system main memory (actual RAM) */
    memory_region_add_subregion(system_memory, memmap[VIRT_DRAM].base,
        machine->ram);

    /* boot rom */
    memory_region_init_rom(mask_rom, NULL, "riscv_virt_board.mrom",
                           memmap[VIRT_MROM].size, &error_fatal);
    memory_region_add_subregion(system_memory, memmap[VIRT_MROM].base,
                                mask_rom);

    /* SiFive Test MMIO device */
    sifive_test_create(memmap[VIRT_TEST].base);

    /* VirtIO MMIO devices */
    for (i = 0; i < VIRTIO_COUNT; i++) {
        sysbus_create_simple("virtio-mmio",
            memmap[VIRT_VIRTIO].base + i * memmap[VIRT_VIRTIO].size,
            qdev_get_gpio_in(DEVICE(virtio_irqchip), VIRTIO_IRQ + i));
    }

    gpex_pcie_init(system_memory,
                   memmap[VIRT_PCIE_ECAM].base,
                   memmap[VIRT_PCIE_ECAM].size,
                   memmap[VIRT_PCIE_MMIO].base,
                   memmap[VIRT_PCIE_MMIO].size,
                   virt_high_pcie_memmap.base,
                   virt_high_pcie_memmap.size,
                   memmap[VIRT_PCIE_PIO].base,
                   DEVICE(pcie_irqchip));

    create_platform_bus(s, DEVICE(mmio_irqchip));

    serial_mm_init(system_memory, memmap[VIRT_UART0].base,
        0, qdev_get_gpio_in(DEVICE(mmio_irqchip), UART0_IRQ), 399193,
        serial_hd(0), DEVICE_LITTLE_ENDIAN);

    sysbus_create_simple("goldfish_rtc", memmap[VIRT_RTC].base,
        qdev_get_gpio_in(DEVICE(mmio_irqchip), RTC_IRQ));

    virt_flash_create(s);

    for (i = 0; i < ARRAY_SIZE(s->flash); i++) {
        /* Map legacy -drive if=pflash to machine properties */
        pflash_cfi01_legacy_drive(s->flash[i],
                                  drive_get(IF_PFLASH, 0, i));
    }
    virt_flash_map(s, system_memory);

    /* create device tree */
    create_fdt(s, memmap, machine->ram_size, machine->kernel_cmdline,
               riscv_is_32bit(&s->soc[0]));

    s->machine_done.notify = virt_machine_done;
    qemu_add_machine_init_done_notifier(&s->machine_done);
}

static void virt_machine_instance_init(Object *obj)
{
}

static char *virt_get_aia_guests(Object *obj, Error **errp)
{
    RISCVVirtState *s = RISCV_VIRT_MACHINE(obj);
    char val[32];

    sprintf(val, "%d", s->aia_guests);
    return g_strdup(val);
}

static void virt_set_aia_guests(Object *obj, const char *val, Error **errp)
{
    RISCVVirtState *s = RISCV_VIRT_MACHINE(obj);

    s->aia_guests = atoi(val);
    if (s->aia_guests < 0 || s->aia_guests > VIRT_IRQCHIP_MAX_GUESTS) {
        error_setg(errp, "Invalid number of AIA IMSIC guests");
        error_append_hint(errp, "Valid values be between 0 and %d.\n",
                          VIRT_IRQCHIP_MAX_GUESTS);
    }
}

static char *virt_get_aia(Object *obj, Error **errp)
{
    RISCVVirtState *s = RISCV_VIRT_MACHINE(obj);
    const char *val;

    switch (s->aia_type) {
    case VIRT_AIA_TYPE_APLIC:
        val = "aplic";
        break;
    case VIRT_AIA_TYPE_APLIC_IMSIC:
        val = "aplic-imsic";
        break;
    default:
        val = "none";
        break;
    };

    return g_strdup(val);
}

static void virt_set_aia(Object *obj, const char *val, Error **errp)
{
    RISCVVirtState *s = RISCV_VIRT_MACHINE(obj);

    if (!strcmp(val, "none")) {
        s->aia_type = VIRT_AIA_TYPE_NONE;
    } else if (!strcmp(val, "aplic")) {
        s->aia_type = VIRT_AIA_TYPE_APLIC;
    } else if (!strcmp(val, "aplic-imsic")) {
        s->aia_type = VIRT_AIA_TYPE_APLIC_IMSIC;
    } else {
        error_setg(errp, "Invalid AIA interrupt controller type");
        error_append_hint(errp, "Valid values are none, aplic, and "
                          "aplic-imsic.\n");
    }
}

static bool virt_get_aclint(Object *obj, Error **errp)
{
    MachineState *ms = MACHINE(obj);
    RISCVVirtState *s = RISCV_VIRT_MACHINE(ms);

    return s->have_aclint;
}

static void virt_set_aclint(Object *obj, bool value, Error **errp)
{
    MachineState *ms = MACHINE(obj);
    RISCVVirtState *s = RISCV_VIRT_MACHINE(ms);

    s->have_aclint = value;
}

static HotplugHandler *virt_machine_get_hotplug_handler(MachineState *machine,
                                                        DeviceState *dev)
{
    MachineClass *mc = MACHINE_GET_CLASS(machine);

    if (device_is_dynamic_sysbus(mc, dev)) {
        return HOTPLUG_HANDLER(machine);
    }
    return NULL;
}

static void virt_machine_device_plug_cb(HotplugHandler *hotplug_dev,
                                        DeviceState *dev, Error **errp)
{
    RISCVVirtState *s = RISCV_VIRT_MACHINE(hotplug_dev);

    if (s->platform_bus_dev) {
        MachineClass *mc = MACHINE_GET_CLASS(s);

        if (device_is_dynamic_sysbus(mc, dev)) {
            platform_bus_link_device(PLATFORM_BUS_DEVICE(s->platform_bus_dev),
                                     SYS_BUS_DEVICE(dev));
        }
    }
}

static void virt_machine_class_init(ObjectClass *oc, void *data)
{
    char str[128];
    MachineClass *mc = MACHINE_CLASS(oc);
    HotplugHandlerClass *hc = HOTPLUG_HANDLER_CLASS(oc);

    mc->desc = "RISC-V VirtIO board";
    mc->init = virt_machine_init;
    mc->max_cpus = VIRT_CPUS_MAX;
    mc->default_cpu_type = TYPE_RISCV_CPU_BASE;
    mc->pci_allow_0_address = true;
    mc->possible_cpu_arch_ids = riscv_numa_possible_cpu_arch_ids;
    mc->cpu_index_to_instance_props = riscv_numa_cpu_index_to_props;
    mc->get_default_cpu_node_id = riscv_numa_get_default_cpu_node_id;
    mc->numa_mem_supported = true;
    mc->default_ram_id = "riscv_virt_board.ram";
    assert(!mc->get_hotplug_handler);
    mc->get_hotplug_handler = virt_machine_get_hotplug_handler;

    hc->plug = virt_machine_device_plug_cb;

    machine_class_allow_dynamic_sysbus_dev(mc, TYPE_RAMFB_DEVICE);
#ifdef CONFIG_TPM
    machine_class_allow_dynamic_sysbus_dev(mc, TYPE_TPM_TIS_SYSBUS);
#endif

    object_class_property_add_bool(oc, "aclint", virt_get_aclint,
                                   virt_set_aclint);
    object_class_property_set_description(oc, "aclint",
                                          "Set on/off to enable/disable "
                                          "emulating ACLINT devices");

    object_class_property_add_str(oc, "aia", virt_get_aia,
                                  virt_set_aia);
    object_class_property_set_description(oc, "aia",
                                          "Set type of AIA interrupt "
                                          "conttoller. Valid values are "
                                          "none, aplic, and aplic-imsic.");

    object_class_property_add_str(oc, "aia-guests",
                                  virt_get_aia_guests,
                                  virt_set_aia_guests);
    sprintf(str, "Set number of guest MMIO pages for AIA IMSIC. Valid value "
                 "should be between 0 and %d.", VIRT_IRQCHIP_MAX_GUESTS);
    object_class_property_set_description(oc, "aia-guests", str);
}

static const TypeInfo virt_machine_typeinfo = {
    .name       = MACHINE_TYPE_NAME("virt"),
    .parent     = TYPE_MACHINE,
    .class_init = virt_machine_class_init,
    .instance_init = virt_machine_instance_init,
    .instance_size = sizeof(RISCVVirtState),
    .interfaces = (InterfaceInfo[]) {
         { TYPE_HOTPLUG_HANDLER },
         { }
    },
};

static void virt_machine_init_register_types(void)
{
    type_register_static(&virt_machine_typeinfo);
}

type_init(virt_machine_init_register_types)<|MERGE_RESOLUTION|>--- conflicted
+++ resolved
@@ -1191,10 +1191,6 @@
     return aplic_m;
 }
 
-<<<<<<< HEAD
-static
-void virt_machine_done(Notifier *notifier, void *data)
-=======
 static void create_platform_bus(RISCVVirtState *s, DeviceState *irqchip)
 {
     DeviceState *dev;
@@ -1222,7 +1218,6 @@
 }
 
 static void virt_machine_done(Notifier *notifier, void *data)
->>>>>>> d102b816
 {
     RISCVVirtState *s = container_of(notifier, RISCVVirtState,
                                      machine_done);
@@ -1235,14 +1230,6 @@
 
     /*
      * Only direct boot kernel is currently supported for KVM VM,
-<<<<<<< HEAD
-     * so the "-bios" parameter is ignored and treated like "-bios none"
-     * when KVM is enabled.
-     */
-    if (kvm_enabled()) {
-        g_free(machine->firmware);
-        machine->firmware = g_strdup("none");
-=======
      * so the "-bios" parameter is not supported when KVM is enabled.
      */
     if (kvm_enabled()) {
@@ -1255,7 +1242,6 @@
         } else {
             machine->firmware = g_strdup("none");
         }
->>>>>>> d102b816
     }
 
     if (riscv_is_32bit(&s->soc[0])) {
