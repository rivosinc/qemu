/*
 *  qemu user cpu loop
 *
 *  Copyright (c) 2003-2008 Fabrice Bellard
 *
 *  This program is free software; you can redistribute it and/or modify
 *  it under the terms of the GNU General Public License as published by
 *  the Free Software Foundation; either version 2 of the License, or
 *  (at your option) any later version.
 *
 *  This program is distributed in the hope that it will be useful,
 *  but WITHOUT ANY WARRANTY; without even the implied warranty of
 *  MERCHANTABILITY or FITNESS FOR A PARTICULAR PURPOSE.  See the
 *  GNU General Public License for more details.
 *
 *  You should have received a copy of the GNU General Public License
 *  along with this program; if not, see <http://www.gnu.org/licenses/>.
 */

#include "qemu/osdep.h"
#include "qemu-common.h"
#include "qemu/error-report.h"
#include "qemu.h"
#include "user-internals.h"
#include "checkpoint.h"
#include "cpu_loop-common.h"
#include "signal-common.h"
#include "elf.h"
#include "loader.h"
#include "user-mmap.h"
#include "semihosting/common-semi.h"

void cpu_loop(CPURISCVState *env)
{
    CPUState *cs = env_cpu(env);
    int trapnr;
    target_ulong ret;
    CkptData ckpt;

    checkpoint_init(cs, &ckpt);

    for (;;) {
        checkpoint_before_exec(&ckpt);

        cpu_exec_start(cs);
        trapnr = cpu_exec(cs);
        cpu_exec_end(cs);
        process_queued_cpu_work(cs);

<<<<<<< HEAD
        checkpoint_after_exec(&ckpt);

        signum = 0;
        sigcode = 0;
        sigaddr = 0;

=======
>>>>>>> 0a301624
        switch (trapnr) {
        case EXCP_INTERRUPT:
            /* just indicate that signals should be handled asap */
            break;
        case EXCP_ATOMIC:
            cpu_exec_step_atomic(cs);
            break;
        case RISCV_EXCP_U_ECALL:
            env->pc += 4;
            if (env->gpr[xA7] == TARGET_NR_arch_specific_syscall + 15) {
                /* riscv_flush_icache_syscall is a no-op in QEMU as
                   self-modifying code is automatically detected */
                ret = 0;
            } else {
                ret = do_syscall(env,
                                 env->gpr[(env->elf_flags & EF_RISCV_RVE)
                                    ? xT0 : xA7],
                                 env->gpr[xA0],
                                 env->gpr[xA1],
                                 env->gpr[xA2],
                                 env->gpr[xA3],
                                 env->gpr[xA4],
                                 env->gpr[xA5],
                                 0, 0);
            }
            if (ret == -QEMU_ERESTARTSYS) {
                env->pc -= 4;
            } else if (ret != -QEMU_ESIGRETURN) {
                env->gpr[xA0] = ret;
            }
            if (cs->singlestep_enabled) {
                goto gdbstep;
            }
            break;
        case RISCV_EXCP_ILLEGAL_INST:
            force_sig_fault(TARGET_SIGILL, TARGET_ILL_ILLOPC, env->pc);
            break;
        case RISCV_EXCP_BREAKPOINT:
        case EXCP_DEBUG:
        gdbstep:
            force_sig_fault(TARGET_SIGTRAP, TARGET_TRAP_BRKPT, env->pc);
            break;
        case RISCV_EXCP_SEMIHOST:
            env->gpr[xA0] = do_common_semihosting(cs);
            env->pc += 4;
            break;
        default:
            EXCP_DUMP(env, "\nqemu: unhandled CPU exception %#x - aborting\n",
                     trapnr);
            exit(EXIT_FAILURE);
        }

        process_pending_signals(env);
    }
}

void target_cpu_copy_regs(CPUArchState *env, struct target_pt_regs *regs)
{
    CPUState *cpu = env_cpu(env);
    TaskState *ts = cpu->opaque;
    struct image_info *info = ts->info;

    env->pc = regs->sepc;
    env->gpr[xSP] = regs->sp;
    env->elf_flags = info->elf_flags;

    if ((env->misa_ext & RVE) && !(env->elf_flags & EF_RISCV_RVE)) {
        error_report("Incompatible ELF: RVE cpu requires RVE ABI binary");
        exit(EXIT_FAILURE);
    }

    ts->stack_base = info->start_stack;
    ts->heap_base = info->brk;
    /* This will be filled in on the first SYS_HEAPINFO call.  */
    ts->heap_limit = 0;
}

void target_cpu_checkpoint(CkptData *cd)
{
    CPUState *cs = cd->cs;
    CPUArchState *env = cs->env_ptr;
    TaskState *ts = cs->opaque;
    struct image_info *info = ts->info;

    fprintf(cd->info, "    \"cpu\" : {\n");
    fprintf(cd->info, "        \"instructions\" : %lu,\n", cd->total_instructions);
    fprintf(cd->info, "        \"pc\" : " TARGET_FMT_lu ",\n", env->pc);
    fprintf(cd->info, "        \"brk\" : " TARGET_FMT_lu ",\n", do_brk(0));
    fprintf(cd->info, "        \"mmap\" : " TARGET_FMT_lu ",\n", mmap_next_start);
    fprintf(cd->info, "        \"stack\" : { \"start\" : " TARGET_FMT_lu ", \"end\" : %lu },\n",
            info->stack_limit, info->stack_limit+guest_stack_size-1);
    fprintf(cd->info, "        \"gprs\" : [");
    for (unsigned gpr = 0; gpr < 32; gpr++) {
        fprintf(cd->info, " " TARGET_FMT_lu "%s", env->gpr[gpr], gpr+1 == 32 ? "" : ",");
    }
    fprintf(cd->info, " ],\n");
    fprintf(cd->info, "        \"fprs\" : [");
    for (unsigned fpr = 0; fpr < 32; fpr++) {
        fprintf(cd->info, " %lu%s", env->fpr[fpr], fpr+1 == 32 ? "" : ",");
    }
    fprintf(cd->info, " ],\n");
    // TODO: vector registers
    fprintf(cd->info, "        \"vrs\" : [");
    fprintf(cd->info, " ]\n");
    // TODO: add any CSRs that become necessary for user-mode checkpoints
    fprintf(cd->info, "    },\n");
}<|MERGE_RESOLUTION|>--- conflicted
+++ resolved
@@ -47,15 +47,8 @@
         cpu_exec_end(cs);
         process_queued_cpu_work(cs);
 
-<<<<<<< HEAD
         checkpoint_after_exec(&ckpt);
 
-        signum = 0;
-        sigcode = 0;
-        sigaddr = 0;
-
-=======
->>>>>>> 0a301624
         switch (trapnr) {
         case EXCP_INTERRUPT:
             /* just indicate that signals should be handled asap */
